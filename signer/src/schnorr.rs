--- conflicted
+++ resolved
@@ -91,29 +91,15 @@
 }
 
 pub(crate) fn create_legacy<H: 'static + Hashable>(domain_param: H::D) -> impl Signer<H> {
-<<<<<<< HEAD
     Schnorr::new(
-        mina_hasher::create_legacy::<Message<H>>(domain_param),
-=======
-    Schnorr::<H> {
-        hasher: Box::new(mina_hasher::create_legacy::<Message<H>>(
-            domain_param.clone(),
-        )),
->>>>>>> f5bf8e0b
+        mina_hasher::create_legacy::<Message<H>>(domain_param.clone()),
         domain_param,
     )
 }
 
 pub(crate) fn create_kimchi<H: 'static + Hashable>(domain_param: H::D) -> impl Signer<H> {
-<<<<<<< HEAD
     Schnorr::new(
-        mina_hasher::create_kimchi::<Message<H>>(domain_param),
-=======
-    Schnorr::<H> {
-        hasher: Box::new(mina_hasher::create_kimchi::<Message<H>>(
-            domain_param.clone(),
-        )),
->>>>>>> f5bf8e0b
+        mina_hasher::create_kimchi::<Message<H>>(domain_param.clone()),
         domain_param,
     )
 }
@@ -129,7 +115,7 @@
 
     /// Initiates inner hasher with the given domain param
     pub fn init_domain_param(&mut self, domain_param: H::D) {
-        self.hasher.init(domain_param);
+        self.hasher.init(domain_param.clone());
         self.domain_param = domain_param;
     }
 
