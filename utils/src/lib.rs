pub mod dense_polynomial;
pub mod evaluations;
pub mod field_helpers;
<<<<<<< HEAD
pub mod packed_modulus;
=======
pub mod hasher;
>>>>>>> 3516d433
pub mod serialization;

pub use dense_polynomial::ExtendedDensePolynomial;
pub use evaluations::ExtendedEvaluations;
pub use field_helpers::FieldHelpers;
pub use packed_modulus::{get_modulus, packed_modulus};<|MERGE_RESOLUTION|>--- conflicted
+++ resolved
@@ -1,11 +1,8 @@
 pub mod dense_polynomial;
 pub mod evaluations;
 pub mod field_helpers;
-<<<<<<< HEAD
 pub mod packed_modulus;
-=======
 pub mod hasher;
->>>>>>> 3516d433
 pub mod serialization;
 
 pub use dense_polynomial::ExtendedDensePolynomial;
