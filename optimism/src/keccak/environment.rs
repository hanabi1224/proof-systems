use super::{
    column::{KeccakColumn, KeccakColumns},
    interpreter::{Absorb, KeccakStep, Sponge},
    ArithOps, BoolOps, DIM, E, QUARTERS,
};
use crate::mips::interpreter::Lookup;
use ark_ff::{Field, One};
use kimchi::circuits::expr::Operations;
use kimchi::{
    auto_clone_array, circuits::expr::ConstantTerm::Literal,
    circuits::polynomials::keccak::constants::*, grid, o1_utils::Two,
};

#[derive(Clone, Debug)]
pub struct KeccakEnv<Fp> {
    /// Constraints that are added to the circuit
    pub(crate) constraints: Vec<E<Fp>>,
    /// Values that are looked up in the circuit
    pub(crate) lookups: Vec<Lookup<E<Fp>>>,
    /// Expanded block of previous step
    pub(crate) prev_block: Vec<u64>,
    /// Padded preimage data
    pub(crate) padded: Vec<u8>,
    /// Current block of preimage data
    pub(crate) block_idx: usize,
    /// The full state of the Keccak gate (witness)
    pub(crate) keccak_state: KeccakColumns<E<Fp>>,
    /// Byte-length of the 10*1 pad (<=136)
    pub(crate) pad_len: u64,
    /// How many blocks are left to absrob (including current absorb)
    pub(crate) blocks_left_to_absorb: u64,
    /// What step of the hash is being executed (or None, if just ended)
    pub(crate) curr_step: Option<KeccakStep>,
}

impl<Fp: Field> KeccakEnv<Fp> {
    pub fn write_column(&mut self, column: KeccakColumn, value: u64) {
        self.keccak_state[column] = Self::constant(value);
    }

    pub fn write_column_field(&mut self, column: KeccakColumn, value: Fp) {
        self.keccak_state[column] = Self::constant_field(value);
    }

    pub fn null_state(&mut self) {
        self.keccak_state = KeccakColumns::default();
    }
    pub fn update_step(&mut self) {
        match self.curr_step {
            Some(step) => match step {
                KeccakStep::Sponge(sponge) => match sponge {
                    Sponge::Absorb(_) => self.curr_step = Some(KeccakStep::Round(1)),
                    Sponge::Squeeze => self.curr_step = None,
                },
                KeccakStep::Round(round) => {
                    if round < ROUNDS as u64 {
                        self.curr_step = Some(KeccakStep::Round(round + 1));
                    } else {
                        self.blocks_left_to_absorb -= 1;
                        match self.blocks_left_to_absorb {
                            0 => self.curr_step = Some(KeccakStep::Sponge(Sponge::Squeeze)),
                            1 => {
                                self.curr_step =
                                    Some(KeccakStep::Sponge(Sponge::Absorb(Absorb::Last)))
                            }
                            _ => {
                                self.curr_step =
                                    Some(KeccakStep::Sponge(Sponge::Absorb(Absorb::Middle)))
                            }
                        }
                    }
                }
            },
            None => panic!("No step to update"),
        }
    }
}

impl<Fp: Field> BoolOps for KeccakEnv<Fp> {
    type Column = KeccakColumn;
    type Variable = E<Fp>;
    type Fp = Fp;

    fn is_boolean(x: Self::Variable) -> Self::Variable {
        x.clone() * (x - Self::Variable::one())
    }

    fn not(x: Self::Variable) -> Self::Variable {
        Self::Variable::one() - x
    }

    fn is_one(x: Self::Variable) -> Self::Variable {
        x - Self::Variable::one()
    }

    fn xor(x: Self::Variable, y: Self::Variable) -> Self::Variable {
        Self::is_one(x + y)
    }

    fn or(x: Self::Variable, y: Self::Variable) -> Self::Variable {
        x.clone() + y.clone() - x * y
    }

    fn either_false(x: Self::Variable, y: Self::Variable) -> Self::Variable {
        x * y
    }
}

impl<Fp: Field> ArithOps for KeccakEnv<Fp> {
    type Column = KeccakColumn;
    type Variable = E<Fp>;
    type Fp = Fp;
    fn constant(x: u64) -> Self::Variable {
        Self::constant_field(Self::Fp::from(x))
    }
    fn constant_field(x: Self::Fp) -> Self::Variable {
        Self::Variable::constant(Operations::from(Literal(x)))
    }
    fn zero() -> Self::Variable {
        Self::constant(0)
    }
    fn one() -> Self::Variable {
        Self::constant(1)
    }
    fn two() -> Self::Variable {
        Self::constant(2)
    }
    fn two_pow(x: u64) -> Self::Variable {
        Self::constant_field(Self::Fp::two_pow(x))
    }
}

pub(crate) trait KeccakEnvironment {
    type Column;
    type Variable: std::ops::Mul<Self::Variable, Output = Self::Variable>
        + std::ops::Add<Self::Variable, Output = Self::Variable>
        + std::ops::Sub<Self::Variable, Output = Self::Variable>
        + Clone;
    type Fp: std::ops::Neg<Output = Self::Fp>;

    fn from_shifts(
        shifts: &[Self::Variable],
        i: Option<usize>,
        y: Option<usize>,
        x: Option<usize>,
        q: Option<usize>,
    ) -> Self::Variable;

    fn from_quarters(quarters: &[Self::Variable], y: Option<usize>, x: usize) -> Self::Variable;

    fn is_sponge(&self) -> Self::Variable;

    fn is_absorb(&self) -> Self::Variable;

    fn is_squeeze(&self) -> Self::Variable;

    fn is_root(&self) -> Self::Variable;

    fn is_pad(&self) -> Self::Variable;

    fn is_round(&self) -> Self::Variable;

    fn round(&self) -> Self::Variable;

    fn inverse_round(&self) -> Self::Variable;

    fn length(&self) -> Self::Variable;

    fn two_to_pad(&self) -> Self::Variable;

    fn in_padding(&self, i: usize) -> Self::Variable;

    fn pad_suffix(&self, i: usize) -> Self::Variable;

    fn bytes_block(&self, i: usize) -> &[Self::Variable];

    fn flags_block(&self, i: usize) -> &[Self::Variable];

    fn block_in_padding(&self, i: usize) -> Self::Variable;

    fn round_constants(&self) -> &[Self::Variable];

    fn old_state(&self, i: usize) -> Self::Variable;

    fn new_state(&self, i: usize) -> Self::Variable;

    fn xor_state(&self, i: usize) -> Self::Variable;

    fn sponge_zeros(&self) -> &[Self::Variable];

<<<<<<< HEAD
    fn vec_sponge_shifts(&self) -> Vec<Self::Variable>;
=======
    fn vec_sponge_shifts(&self) -> &[Self::Variable];
>>>>>>> 776e7369
    fn sponge_shifts(&self, i: usize) -> Self::Variable;

    fn sponge_bytes(&self, i: usize) -> Self::Variable;

    fn state_a(&self, y: usize, x: usize, q: usize) -> Self::Variable;

<<<<<<< HEAD
    fn vec_shifts_c(&self) -> Vec<Self::Variable>;
    fn shifts_c(&self, i: usize, x: usize, q: usize) -> Self::Variable;

    fn vec_dense_c(&self) -> Vec<Self::Variable>;
    fn dense_c(&self, x: usize, q: usize) -> Self::Variable;

    fn vec_quotient_c(&self) -> Vec<Self::Variable>;
    fn quotient_c(&self, x: usize) -> Self::Variable;

    fn vec_remainder_c(&self) -> Vec<Self::Variable>;
    fn remainder_c(&self, x: usize, q: usize) -> Self::Variable;

    fn vec_dense_rot_c(&self) -> Vec<Self::Variable>;
    fn dense_rot_c(&self, x: usize, q: usize) -> Self::Variable;

    fn vec_expand_rot_c(&self) -> Vec<Self::Variable>;
    fn expand_rot_c(&self, x: usize, q: usize) -> Self::Variable;

    fn vec_shifts_e(&self) -> Vec<Self::Variable>;
    fn shifts_e(&self, i: usize, y: usize, x: usize, q: usize) -> Self::Variable;

    fn vec_dense_e(&self) -> Vec<Self::Variable>;
    fn dense_e(&self, y: usize, x: usize, q: usize) -> Self::Variable;

    fn vec_quotient_e(&self) -> Vec<Self::Variable>;
    fn quotient_e(&self, y: usize, x: usize, q: usize) -> Self::Variable;

    fn vec_remainder_e(&self) -> Vec<Self::Variable>;
    fn remainder_e(&self, y: usize, x: usize, q: usize) -> Self::Variable;

    fn vec_dense_rot_e(&self) -> Vec<Self::Variable>;
    fn dense_rot_e(&self, y: usize, x: usize, q: usize) -> Self::Variable;

    fn vec_expand_rot_e(&self) -> Vec<Self::Variable>;
    fn expand_rot_e(&self, y: usize, x: usize, q: usize) -> Self::Variable;

    fn vec_shifts_b(&self) -> Vec<Self::Variable>;
    fn shifts_b(&self, i: usize, y: usize, x: usize, q: usize) -> Self::Variable;

    fn vec_shifts_sum(&self) -> Vec<Self::Variable>;
=======
    fn vec_shifts_c(&self) -> &[Self::Variable];
    fn shifts_c(&self, i: usize, x: usize, q: usize) -> Self::Variable;

    fn vec_dense_c(&self) -> &[Self::Variable];
    fn dense_c(&self, x: usize, q: usize) -> Self::Variable;

    fn vec_quotient_c(&self) -> &[Self::Variable];
    fn quotient_c(&self, x: usize) -> Self::Variable;

    fn vec_remainder_c(&self) -> &[Self::Variable];
    fn remainder_c(&self, x: usize, q: usize) -> Self::Variable;

    fn vec_dense_rot_c(&self) -> &[Self::Variable];
    fn dense_rot_c(&self, x: usize, q: usize) -> Self::Variable;

    fn vec_expand_rot_c(&self) -> &[Self::Variable];
    fn expand_rot_c(&self, x: usize, q: usize) -> Self::Variable;

    fn vec_shifts_e(&self) -> &[Self::Variable];
    fn shifts_e(&self, i: usize, y: usize, x: usize, q: usize) -> Self::Variable;

    fn vec_dense_e(&self) -> &[Self::Variable];
    fn dense_e(&self, y: usize, x: usize, q: usize) -> Self::Variable;

    fn vec_quotient_e(&self) -> &[Self::Variable];
    fn quotient_e(&self, y: usize, x: usize, q: usize) -> Self::Variable;

    fn vec_remainder_e(&self) -> &[Self::Variable];
    fn remainder_e(&self, y: usize, x: usize, q: usize) -> Self::Variable;

    fn vec_dense_rot_e(&self) -> &[Self::Variable];
    fn dense_rot_e(&self, y: usize, x: usize, q: usize) -> Self::Variable;

    fn vec_expand_rot_e(&self) -> &[Self::Variable];
    fn expand_rot_e(&self, y: usize, x: usize, q: usize) -> Self::Variable;

    fn vec_shifts_b(&self) -> &[Self::Variable];
    fn shifts_b(&self, i: usize, y: usize, x: usize, q: usize) -> Self::Variable;

    fn vec_shifts_sum(&self) -> &[Self::Variable];
>>>>>>> 776e7369
    fn shifts_sum(&self, i: usize, y: usize, x: usize, q: usize) -> Self::Variable;

    fn state_g(&self, q: usize) -> Self::Variable;
}

impl<Fp: Field> KeccakEnvironment for KeccakEnv<Fp> {
    type Column = KeccakColumn;
    type Variable = E<Fp>;
    type Fp = Fp;

    fn from_shifts(
        shifts: &[Self::Variable],
        i: Option<usize>,
        y: Option<usize>,
        x: Option<usize>,
        q: Option<usize>,
    ) -> Self::Variable {
        match shifts.len() {
            400 => {
                if let Some(i) = i {
                    auto_clone_array!(shifts);
                    shifts(i)
                        + Self::two_pow(1) * shifts(100 + i)
                        + Self::two_pow(2) * shifts(200 + i)
                        + Self::two_pow(3) * shifts(300 + i)
                } else {
                    let shifts = grid!(400, shifts);
                    shifts(0, y.unwrap(), x.unwrap(), q.unwrap())
                        + Self::two_pow(1) * shifts(1, y.unwrap(), x.unwrap(), q.unwrap())
                        + Self::two_pow(2) * shifts(2, y.unwrap(), x.unwrap(), q.unwrap())
                        + Self::two_pow(3) * shifts(3, y.unwrap(), x.unwrap(), q.unwrap())
                }
            }
            100 => {
                let shifts = grid!(100, shifts);
                shifts(0, x.unwrap(), q.unwrap())
                    + Self::two_pow(1) * shifts(1, x.unwrap(), q.unwrap())
                    + Self::two_pow(2) * shifts(2, x.unwrap(), q.unwrap())
                    + Self::two_pow(3) * shifts(3, x.unwrap(), q.unwrap())
            }
            _ => panic!("Invalid length of shifts"),
        }
    }

    fn from_quarters(quarters: &[Self::Variable], y: Option<usize>, x: usize) -> Self::Variable {
        if let Some(y) = y {
            assert!(quarters.len() == 100, "Invalid length of quarters");
            let quarters = grid!(100, quarters);
            quarters(y, x, 0)
                + Self::two_pow(16) * quarters(y, x, 1)
                + Self::two_pow(32) * quarters(y, x, 2)
                + Self::two_pow(48) * quarters(y, x, 3)
        } else {
            assert!(quarters.len() == 20, "Invalid length of quarters");
            let quarters = grid!(20, quarters);
            quarters(x, 0)
                + Self::two_pow(16) * quarters(x, 1)
                + Self::two_pow(32) * quarters(x, 2)
                + Self::two_pow(48) * quarters(x, 3)
        }
    }

    fn is_sponge(&self) -> Self::Variable {
        Self::xor(self.is_absorb().clone(), self.is_squeeze().clone())
    }

    fn is_absorb(&self) -> Self::Variable {
        self.keccak_state[KeccakColumn::FlagAbsorb].clone()
    }

    fn is_squeeze(&self) -> Self::Variable {
        self.keccak_state[KeccakColumn::FlagSqueeze].clone()
    }

    fn is_root(&self) -> Self::Variable {
        self.keccak_state[KeccakColumn::FlagRoot].clone()
    }

    fn is_pad(&self) -> Self::Variable {
        self.keccak_state[KeccakColumn::FlagPad].clone()
    }

    fn is_round(&self) -> Self::Variable {
        Self::not(self.is_sponge())
    }

    fn round(&self) -> Self::Variable {
        self.keccak_state[KeccakColumn::FlagRound].clone()
    }

    fn inverse_round(&self) -> Self::Variable {
        self.keccak_state[KeccakColumn::InverseRound].clone()
    }

    fn length(&self) -> Self::Variable {
        self.keccak_state[KeccakColumn::FlagLength].clone()
    }

    fn two_to_pad(&self) -> Self::Variable {
        self.keccak_state[KeccakColumn::TwoToPad].clone()
    }

    fn in_padding(&self, i: usize) -> Self::Variable {
        self.keccak_state[KeccakColumn::FlagsBytes(i)].clone()
    }

    fn pad_suffix(&self, i: usize) -> Self::Variable {
        self.keccak_state[KeccakColumn::PadSuffix(i)].clone()
    }

<<<<<<< HEAD
    fn bytes_block(&self, i: usize) -> Vec<Self::Variable> {
        let sponge_bytes = self.keccak_state.chunk(SPONGE_BYTES_OFF, SPONGE_BYTES_LEN);
        match i {
            0 => sponge_bytes[0..12].to_vec().clone(),
            1..=4 => sponge_bytes[12 + (i - 1) * 31..12 + i * 31]
                .to_vec()
                .clone(),
=======
    fn bytes_block(&self, i: usize) -> &[Self::Variable] {
        match i {
            0 => &self.keccak_state.sponge_bytes[0..12],
            1..=4 => &self.keccak_state.sponge_bytes[12 + (i - 1) * 31..12 + i * 31],
>>>>>>> 776e7369
            _ => panic!("No more blocks of bytes can be part of padding"),
        }
    }

    fn flags_block(&self, i: usize) -> &[Self::Variable] {
        match i {
            0 => &self.keccak_state.flags_bytes[0..12],
            1..=4 => &self.keccak_state.flags_bytes[12 + (i - 1) * 31..12 + i * 31],
            _ => panic!("No more blocks of flags can be part of padding"),
        }
    }

    fn block_in_padding(&self, i: usize) -> Self::Variable {
        let bytes = self.bytes_block(i);
        let flags = self.flags_block(i);
        assert_eq!(bytes.len(), flags.len());
        let pad = bytes
            .iter()
            .zip(flags)
            .fold(Self::zero(), |acc, (byte, flag)| {
                acc + byte.clone() * flag.clone() * Self::two_pow(8)
            });

        pad
    }

    fn round_constants(&self) -> &[Self::Variable] {
        &self.keccak_state.round_constants
    }

    fn old_state(&self, i: usize) -> Self::Variable {
        self.keccak_state[KeccakColumn::SpongeOldState(i)].clone()
    }

    fn new_state(&self, i: usize) -> Self::Variable {
        self.keccak_state[KeccakColumn::SpongeNewState(i)].clone()
    }

    fn xor_state(&self, i: usize) -> Self::Variable {
        self.keccak_state[KeccakColumn::SpongeXorState(i)].clone()
    }

<<<<<<< HEAD
    fn sponge_zeros(&self) -> Vec<Self::Variable> {
=======
    fn sponge_zeros(&self) -> &[Self::Variable] {
>>>>>>> 776e7369
        self.keccak_state.chunk(SPONGE_ZEROS_OFF, SPONGE_ZEROS_LEN)
    }

    fn sponge_bytes(&self, i: usize) -> Self::Variable {
        self.keccak_state[KeccakColumn::SpongeBytes(i)].clone()
    }

<<<<<<< HEAD
    fn vec_sponge_shifts(&self) -> Vec<Self::Variable> {
=======
    fn vec_sponge_shifts(&self) -> &[Self::Variable] {
>>>>>>> 776e7369
        self.keccak_state
            .chunk(SPONGE_SHIFTS_OFF, SPONGE_SHIFTS_LEN)
    }

    fn sponge_shifts(&self, i: usize) -> Self::Variable {
        self.keccak_state[KeccakColumn::SpongeShifts(i)].clone()
    }

    fn state_a(&self, x: usize, y: usize, q: usize) -> Self::Variable {
        self.keccak_state[KeccakColumn::ThetaStateA(y, x, q)].clone()
    }

<<<<<<< HEAD
    fn vec_shifts_c(&self) -> Vec<Self::Variable> {
=======
    fn vec_shifts_c(&self) -> &[Self::Variable] {
>>>>>>> 776e7369
        self.keccak_state
            .chunk(THETA_SHIFTS_C_OFF, THETA_SHIFTS_C_LEN)
    }
    fn shifts_c(&self, i: usize, x: usize, q: usize) -> Self::Variable {
        self.keccak_state[KeccakColumn::ThetaShiftsC(i, x, q)].clone()
    }

<<<<<<< HEAD
    fn vec_dense_c(&self) -> Vec<Self::Variable> {
=======
    fn vec_dense_c(&self) -> &[Self::Variable] {
>>>>>>> 776e7369
        self.keccak_state
            .chunk(THETA_DENSE_C_OFF, THETA_DENSE_C_LEN)
    }

    fn dense_c(&self, x: usize, q: usize) -> Self::Variable {
        self.keccak_state[KeccakColumn::ThetaDenseC(x, q)].clone()
    }

<<<<<<< HEAD
    fn vec_quotient_c(&self) -> Vec<Self::Variable> {
=======
    fn vec_quotient_c(&self) -> &[Self::Variable] {
>>>>>>> 776e7369
        self.keccak_state
            .chunk(THETA_QUOTIENT_C_OFF, THETA_QUOTIENT_C_LEN)
    }

    fn quotient_c(&self, x: usize) -> Self::Variable {
        self.keccak_state[KeccakColumn::ThetaQuotientC(x)].clone()
    }

<<<<<<< HEAD
    fn vec_remainder_c(&self) -> Vec<Self::Variable> {
=======
    fn vec_remainder_c(&self) -> &[Self::Variable] {
>>>>>>> 776e7369
        self.keccak_state
            .chunk(THETA_REMAINDER_C_OFF, THETA_REMAINDER_C_LEN)
    }

    fn remainder_c(&self, x: usize, q: usize) -> Self::Variable {
        self.keccak_state[KeccakColumn::ThetaRemainderC(x, q)].clone()
    }

<<<<<<< HEAD
    fn vec_dense_rot_c(&self) -> Vec<Self::Variable> {
=======
    fn vec_dense_rot_c(&self) -> &[Self::Variable] {
>>>>>>> 776e7369
        self.keccak_state
            .chunk(THETA_DENSE_ROT_C_OFF, THETA_DENSE_ROT_C_LEN)
    }

    fn dense_rot_c(&self, x: usize, q: usize) -> Self::Variable {
        self.keccak_state[KeccakColumn::ThetaDenseRotC(x, q)].clone()
    }

<<<<<<< HEAD
    fn vec_expand_rot_c(&self) -> Vec<Self::Variable> {
=======
    fn vec_expand_rot_c(&self) -> &[Self::Variable] {
>>>>>>> 776e7369
        self.keccak_state
            .chunk(THETA_EXPAND_ROT_C_OFF, THETA_EXPAND_ROT_C_LEN)
    }
    fn expand_rot_c(&self, x: usize, q: usize) -> Self::Variable {
        self.keccak_state[KeccakColumn::ThetaExpandRotC(x, q)].clone()
    }

<<<<<<< HEAD
    fn vec_shifts_e(&self) -> Vec<Self::Variable> {
=======
    fn vec_shifts_e(&self) -> &[Self::Variable] {
>>>>>>> 776e7369
        self.keccak_state
            .chunk(PIRHO_SHIFTS_E_OFF, PIRHO_SHIFTS_E_LEN)
    }

    fn shifts_e(&self, i: usize, y: usize, x: usize, q: usize) -> Self::Variable {
        self.keccak_state[KeccakColumn::PiRhoShiftsE(i, y, x, q)].clone()
    }

<<<<<<< HEAD
    fn vec_dense_e(&self) -> Vec<Self::Variable> {
=======
    fn vec_dense_e(&self) -> &[Self::Variable] {
>>>>>>> 776e7369
        self.keccak_state
            .chunk(PIRHO_DENSE_E_OFF, PIRHO_DENSE_E_LEN)
    }

    fn dense_e(&self, y: usize, x: usize, q: usize) -> Self::Variable {
        self.keccak_state[KeccakColumn::PiRhoDenseE(y, x, q)].clone()
    }

<<<<<<< HEAD
    fn vec_quotient_e(&self) -> Vec<Self::Variable> {
=======
    fn vec_quotient_e(&self) -> &[Self::Variable] {
>>>>>>> 776e7369
        self.keccak_state
            .chunk(PIRHO_QUOTIENT_E_OFF, PIRHO_QUOTIENT_E_LEN)
    }

    fn quotient_e(&self, y: usize, x: usize, q: usize) -> Self::Variable {
        self.keccak_state[KeccakColumn::PiRhoQuotientE(y, x, q)].clone()
    }

<<<<<<< HEAD
    fn vec_remainder_e(&self) -> Vec<Self::Variable> {
=======
    fn vec_remainder_e(&self) -> &[Self::Variable] {
>>>>>>> 776e7369
        self.keccak_state
            .chunk(PIRHO_REMAINDER_E_OFF, PIRHO_REMAINDER_E_LEN)
    }

    fn remainder_e(&self, y: usize, x: usize, q: usize) -> Self::Variable {
        self.keccak_state[KeccakColumn::PiRhoRemainderE(y, x, q)].clone()
    }

<<<<<<< HEAD
    fn vec_dense_rot_e(&self) -> Vec<Self::Variable> {
=======
    fn vec_dense_rot_e(&self) -> &[Self::Variable] {
>>>>>>> 776e7369
        self.keccak_state
            .chunk(PIRHO_DENSE_ROT_E_OFF, PIRHO_DENSE_ROT_E_LEN)
    }

    fn dense_rot_e(&self, y: usize, x: usize, q: usize) -> Self::Variable {
        self.keccak_state[KeccakColumn::PiRhoDenseRotE(y, x, q)].clone()
    }

<<<<<<< HEAD
    fn vec_expand_rot_e(&self) -> Vec<Self::Variable> {
=======
    fn vec_expand_rot_e(&self) -> &[Self::Variable] {
>>>>>>> 776e7369
        self.keccak_state
            .chunk(PIRHO_EXPAND_ROT_E_OFF, PIRHO_EXPAND_ROT_E_LEN)
    }

    fn expand_rot_e(&self, y: usize, x: usize, q: usize) -> Self::Variable {
        self.keccak_state[KeccakColumn::PiRhoExpandRotE(y, x, q)].clone()
    }

<<<<<<< HEAD
    fn vec_shifts_b(&self) -> Vec<Self::Variable> {
=======
    fn vec_shifts_b(&self) -> &[Self::Variable] {
>>>>>>> 776e7369
        self.keccak_state.chunk(CHI_SHIFTS_B_OFF, CHI_SHIFTS_B_LEN)
    }

    fn shifts_b(&self, i: usize, y: usize, x: usize, q: usize) -> Self::Variable {
        self.keccak_state[KeccakColumn::ChiShiftsB(i, y, x, q)].clone()
    }

<<<<<<< HEAD
    fn vec_shifts_sum(&self) -> Vec<Self::Variable> {
=======
    fn vec_shifts_sum(&self) -> &[Self::Variable] {
>>>>>>> 776e7369
        self.keccak_state
            .chunk(CHI_SHIFTS_SUM_OFF, CHI_SHIFTS_SUM_LEN)
    }

    fn shifts_sum(&self, i: usize, y: usize, x: usize, q: usize) -> Self::Variable {
        self.keccak_state[KeccakColumn::ChiShiftsSum(i, y, x, q)].clone()
    }

    fn state_g(&self, q: usize) -> Self::Variable {
        self.keccak_state[KeccakColumn::IotaStateG(q)].clone()
    }
}<|MERGE_RESOLUTION|>--- conflicted
+++ resolved
@@ -188,59 +188,13 @@
 
     fn sponge_zeros(&self) -> &[Self::Variable];
 
-<<<<<<< HEAD
-    fn vec_sponge_shifts(&self) -> Vec<Self::Variable>;
-=======
     fn vec_sponge_shifts(&self) -> &[Self::Variable];
->>>>>>> 776e7369
     fn sponge_shifts(&self, i: usize) -> Self::Variable;
 
     fn sponge_bytes(&self, i: usize) -> Self::Variable;
 
     fn state_a(&self, y: usize, x: usize, q: usize) -> Self::Variable;
 
-<<<<<<< HEAD
-    fn vec_shifts_c(&self) -> Vec<Self::Variable>;
-    fn shifts_c(&self, i: usize, x: usize, q: usize) -> Self::Variable;
-
-    fn vec_dense_c(&self) -> Vec<Self::Variable>;
-    fn dense_c(&self, x: usize, q: usize) -> Self::Variable;
-
-    fn vec_quotient_c(&self) -> Vec<Self::Variable>;
-    fn quotient_c(&self, x: usize) -> Self::Variable;
-
-    fn vec_remainder_c(&self) -> Vec<Self::Variable>;
-    fn remainder_c(&self, x: usize, q: usize) -> Self::Variable;
-
-    fn vec_dense_rot_c(&self) -> Vec<Self::Variable>;
-    fn dense_rot_c(&self, x: usize, q: usize) -> Self::Variable;
-
-    fn vec_expand_rot_c(&self) -> Vec<Self::Variable>;
-    fn expand_rot_c(&self, x: usize, q: usize) -> Self::Variable;
-
-    fn vec_shifts_e(&self) -> Vec<Self::Variable>;
-    fn shifts_e(&self, i: usize, y: usize, x: usize, q: usize) -> Self::Variable;
-
-    fn vec_dense_e(&self) -> Vec<Self::Variable>;
-    fn dense_e(&self, y: usize, x: usize, q: usize) -> Self::Variable;
-
-    fn vec_quotient_e(&self) -> Vec<Self::Variable>;
-    fn quotient_e(&self, y: usize, x: usize, q: usize) -> Self::Variable;
-
-    fn vec_remainder_e(&self) -> Vec<Self::Variable>;
-    fn remainder_e(&self, y: usize, x: usize, q: usize) -> Self::Variable;
-
-    fn vec_dense_rot_e(&self) -> Vec<Self::Variable>;
-    fn dense_rot_e(&self, y: usize, x: usize, q: usize) -> Self::Variable;
-
-    fn vec_expand_rot_e(&self) -> Vec<Self::Variable>;
-    fn expand_rot_e(&self, y: usize, x: usize, q: usize) -> Self::Variable;
-
-    fn vec_shifts_b(&self) -> Vec<Self::Variable>;
-    fn shifts_b(&self, i: usize, y: usize, x: usize, q: usize) -> Self::Variable;
-
-    fn vec_shifts_sum(&self) -> Vec<Self::Variable>;
-=======
     fn vec_shifts_c(&self) -> &[Self::Variable];
     fn shifts_c(&self, i: usize, x: usize, q: usize) -> Self::Variable;
 
@@ -281,7 +235,6 @@
     fn shifts_b(&self, i: usize, y: usize, x: usize, q: usize) -> Self::Variable;
 
     fn vec_shifts_sum(&self) -> &[Self::Variable];
->>>>>>> 776e7369
     fn shifts_sum(&self, i: usize, y: usize, x: usize, q: usize) -> Self::Variable;
 
     fn state_g(&self, q: usize) -> Self::Variable;
@@ -392,20 +345,11 @@
         self.keccak_state[KeccakColumn::PadSuffix(i)].clone()
     }
 
-<<<<<<< HEAD
-    fn bytes_block(&self, i: usize) -> Vec<Self::Variable> {
+    fn bytes_block(&self, i: usize) -> &[Self::Variable] {
         let sponge_bytes = self.keccak_state.chunk(SPONGE_BYTES_OFF, SPONGE_BYTES_LEN);
         match i {
-            0 => sponge_bytes[0..12].to_vec().clone(),
-            1..=4 => sponge_bytes[12 + (i - 1) * 31..12 + i * 31]
-                .to_vec()
-                .clone(),
-=======
-    fn bytes_block(&self, i: usize) -> &[Self::Variable] {
-        match i {
-            0 => &self.keccak_state.sponge_bytes[0..12],
-            1..=4 => &self.keccak_state.sponge_bytes[12 + (i - 1) * 31..12 + i * 31],
->>>>>>> 776e7369
+            0 => &sponge_bytes[0..12],
+            1..=4 => &sponge_bytes[12 + (i - 1) * 31..12 + i * 31],
             _ => panic!("No more blocks of bytes can be part of padding"),
         }
     }
@@ -448,11 +392,7 @@
         self.keccak_state[KeccakColumn::SpongeXorState(i)].clone()
     }
 
-<<<<<<< HEAD
-    fn sponge_zeros(&self) -> Vec<Self::Variable> {
-=======
     fn sponge_zeros(&self) -> &[Self::Variable] {
->>>>>>> 776e7369
         self.keccak_state.chunk(SPONGE_ZEROS_OFF, SPONGE_ZEROS_LEN)
     }
 
@@ -460,11 +400,7 @@
         self.keccak_state[KeccakColumn::SpongeBytes(i)].clone()
     }
 
-<<<<<<< HEAD
-    fn vec_sponge_shifts(&self) -> Vec<Self::Variable> {
-=======
     fn vec_sponge_shifts(&self) -> &[Self::Variable] {
->>>>>>> 776e7369
         self.keccak_state
             .chunk(SPONGE_SHIFTS_OFF, SPONGE_SHIFTS_LEN)
     }
@@ -477,11 +413,7 @@
         self.keccak_state[KeccakColumn::ThetaStateA(y, x, q)].clone()
     }
 
-<<<<<<< HEAD
-    fn vec_shifts_c(&self) -> Vec<Self::Variable> {
-=======
     fn vec_shifts_c(&self) -> &[Self::Variable] {
->>>>>>> 776e7369
         self.keccak_state
             .chunk(THETA_SHIFTS_C_OFF, THETA_SHIFTS_C_LEN)
     }
@@ -489,11 +421,7 @@
         self.keccak_state[KeccakColumn::ThetaShiftsC(i, x, q)].clone()
     }
 
-<<<<<<< HEAD
-    fn vec_dense_c(&self) -> Vec<Self::Variable> {
-=======
     fn vec_dense_c(&self) -> &[Self::Variable] {
->>>>>>> 776e7369
         self.keccak_state
             .chunk(THETA_DENSE_C_OFF, THETA_DENSE_C_LEN)
     }
@@ -502,11 +430,7 @@
         self.keccak_state[KeccakColumn::ThetaDenseC(x, q)].clone()
     }
 
-<<<<<<< HEAD
-    fn vec_quotient_c(&self) -> Vec<Self::Variable> {
-=======
     fn vec_quotient_c(&self) -> &[Self::Variable] {
->>>>>>> 776e7369
         self.keccak_state
             .chunk(THETA_QUOTIENT_C_OFF, THETA_QUOTIENT_C_LEN)
     }
@@ -515,11 +439,7 @@
         self.keccak_state[KeccakColumn::ThetaQuotientC(x)].clone()
     }
 
-<<<<<<< HEAD
-    fn vec_remainder_c(&self) -> Vec<Self::Variable> {
-=======
     fn vec_remainder_c(&self) -> &[Self::Variable] {
->>>>>>> 776e7369
         self.keccak_state
             .chunk(THETA_REMAINDER_C_OFF, THETA_REMAINDER_C_LEN)
     }
@@ -528,11 +448,7 @@
         self.keccak_state[KeccakColumn::ThetaRemainderC(x, q)].clone()
     }
 
-<<<<<<< HEAD
-    fn vec_dense_rot_c(&self) -> Vec<Self::Variable> {
-=======
     fn vec_dense_rot_c(&self) -> &[Self::Variable] {
->>>>>>> 776e7369
         self.keccak_state
             .chunk(THETA_DENSE_ROT_C_OFF, THETA_DENSE_ROT_C_LEN)
     }
@@ -541,11 +457,7 @@
         self.keccak_state[KeccakColumn::ThetaDenseRotC(x, q)].clone()
     }
 
-<<<<<<< HEAD
-    fn vec_expand_rot_c(&self) -> Vec<Self::Variable> {
-=======
     fn vec_expand_rot_c(&self) -> &[Self::Variable] {
->>>>>>> 776e7369
         self.keccak_state
             .chunk(THETA_EXPAND_ROT_C_OFF, THETA_EXPAND_ROT_C_LEN)
     }
@@ -553,11 +465,7 @@
         self.keccak_state[KeccakColumn::ThetaExpandRotC(x, q)].clone()
     }
 
-<<<<<<< HEAD
-    fn vec_shifts_e(&self) -> Vec<Self::Variable> {
-=======
     fn vec_shifts_e(&self) -> &[Self::Variable] {
->>>>>>> 776e7369
         self.keccak_state
             .chunk(PIRHO_SHIFTS_E_OFF, PIRHO_SHIFTS_E_LEN)
     }
@@ -566,11 +474,7 @@
         self.keccak_state[KeccakColumn::PiRhoShiftsE(i, y, x, q)].clone()
     }
 
-<<<<<<< HEAD
-    fn vec_dense_e(&self) -> Vec<Self::Variable> {
-=======
     fn vec_dense_e(&self) -> &[Self::Variable] {
->>>>>>> 776e7369
         self.keccak_state
             .chunk(PIRHO_DENSE_E_OFF, PIRHO_DENSE_E_LEN)
     }
@@ -579,11 +483,7 @@
         self.keccak_state[KeccakColumn::PiRhoDenseE(y, x, q)].clone()
     }
 
-<<<<<<< HEAD
-    fn vec_quotient_e(&self) -> Vec<Self::Variable> {
-=======
     fn vec_quotient_e(&self) -> &[Self::Variable] {
->>>>>>> 776e7369
         self.keccak_state
             .chunk(PIRHO_QUOTIENT_E_OFF, PIRHO_QUOTIENT_E_LEN)
     }
@@ -592,11 +492,7 @@
         self.keccak_state[KeccakColumn::PiRhoQuotientE(y, x, q)].clone()
     }
 
-<<<<<<< HEAD
-    fn vec_remainder_e(&self) -> Vec<Self::Variable> {
-=======
     fn vec_remainder_e(&self) -> &[Self::Variable] {
->>>>>>> 776e7369
         self.keccak_state
             .chunk(PIRHO_REMAINDER_E_OFF, PIRHO_REMAINDER_E_LEN)
     }
@@ -605,11 +501,7 @@
         self.keccak_state[KeccakColumn::PiRhoRemainderE(y, x, q)].clone()
     }
 
-<<<<<<< HEAD
-    fn vec_dense_rot_e(&self) -> Vec<Self::Variable> {
-=======
     fn vec_dense_rot_e(&self) -> &[Self::Variable] {
->>>>>>> 776e7369
         self.keccak_state
             .chunk(PIRHO_DENSE_ROT_E_OFF, PIRHO_DENSE_ROT_E_LEN)
     }
@@ -618,11 +510,7 @@
         self.keccak_state[KeccakColumn::PiRhoDenseRotE(y, x, q)].clone()
     }
 
-<<<<<<< HEAD
-    fn vec_expand_rot_e(&self) -> Vec<Self::Variable> {
-=======
     fn vec_expand_rot_e(&self) -> &[Self::Variable] {
->>>>>>> 776e7369
         self.keccak_state
             .chunk(PIRHO_EXPAND_ROT_E_OFF, PIRHO_EXPAND_ROT_E_LEN)
     }
@@ -631,11 +519,7 @@
         self.keccak_state[KeccakColumn::PiRhoExpandRotE(y, x, q)].clone()
     }
 
-<<<<<<< HEAD
-    fn vec_shifts_b(&self) -> Vec<Self::Variable> {
-=======
     fn vec_shifts_b(&self) -> &[Self::Variable] {
->>>>>>> 776e7369
         self.keccak_state.chunk(CHI_SHIFTS_B_OFF, CHI_SHIFTS_B_LEN)
     }
 
@@ -643,11 +527,7 @@
         self.keccak_state[KeccakColumn::ChiShiftsB(i, y, x, q)].clone()
     }
 
-<<<<<<< HEAD
-    fn vec_shifts_sum(&self) -> Vec<Self::Variable> {
-=======
     fn vec_shifts_sum(&self) -> &[Self::Variable] {
->>>>>>> 776e7369
         self.keccak_state
             .chunk(CHI_SHIFTS_SUM_OFF, CHI_SHIFTS_SUM_LEN)
     }
