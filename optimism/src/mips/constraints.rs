use crate::{
<<<<<<< HEAD
    lookup::{Lookup, LookupTables},
    mips::{column::Column as MIPSColumn, interpreter::InterpreterEnv, E},
=======
    lookup::{Lookup, LookupTable},
    mips::{
        column::{
            Column as MIPSColumn, MIPS_BYTES_READ_OFFSET, MIPS_CHUNK_BYTES_LENGTH,
            MIPS_HASH_COUNTER_OFFSET, MIPS_HAS_N_BYTES_OFFSET, MIPS_PREIMAGE_BYTES_OFFSET,
            MIPS_PREIMAGE_LEFT_OFFSET,
        },
        interpreter::InterpreterEnv,
        registers::{REGISTER_PREIMAGE_KEY_START, REGISTER_PREIMAGE_OFFSET},
        E,
    },
>>>>>>> 1270e97d
};
use ark_ff::Field;
use kimchi::circuits::{
    expr::{ConstantExpr, Expr, ExprInner, Variable},
    gate::CurrOrNext,
};
use std::array;

/// The environment keeping the constraints between the different polynomials
pub struct Env<Fp> {
    pub scratch_state_idx: usize,
    /// A list of constraints, which are multi-variate polynomials over a field,
    /// represented using the expression framework of `kimchi`.
    pub constraints: Vec<E<Fp>>,
    pub lookups: Vec<Lookup<E<Fp>>>,
}

impl<Fp: Field> InterpreterEnv for Env<Fp> {
    /// In the concrete implementation for the constraints, the interpreter will
    /// work over columns. The position in this case can be seen as a new
    /// variable/input of our circuit.
    type Position = MIPSColumn;

    // Allocate a new input of our circuit
    fn alloc_scratch(&mut self) -> Self::Position {
        // All columns are implemented using a simple index, and a name is given
        // to the index.
        // See crate::SCRATCH_SIZE for the maximum number of columns the circuit
        // can use.
        let scratch_idx = self.scratch_state_idx;
        self.scratch_state_idx += 1;
        MIPSColumn::ScratchState(scratch_idx)
    }

    type Variable = Expr<ConstantExpr<Fp>, MIPSColumn>;

    fn add_constraint(&mut self, assert_equals_zero: Self::Variable) {
        self.constraints.push(assert_equals_zero)
    }

    fn check_is_zero(_assert_equals_zero: &Self::Variable) {
        // No-op, witness only
    }

    fn check_equal(_x: &Self::Variable, _y: &Self::Variable) {
        // No-op, witness only
    }

    fn check_boolean(_x: &Self::Variable) {
        // No-op, witness only
    }

    fn add_lookup(&mut self, lookup: Lookup<Self::Variable>) {
        self.lookups.push(lookup);
    }

    fn instruction_counter(&self) -> Self::Variable {
        Expr::Atom(ExprInner::Cell(Variable {
            col: MIPSColumn::InstructionCounter,
            row: CurrOrNext::Curr,
        }))
    }

    unsafe fn fetch_register(
        &mut self,
        _idx: &Self::Variable,
        output: Self::Position,
    ) -> Self::Variable {
        Expr::Atom(ExprInner::Cell(Variable {
            col: output,
            row: CurrOrNext::Curr,
        }))
    }

    unsafe fn push_register_if(
        &mut self,
        _idx: &Self::Variable,
        _value: Self::Variable,
        _if_is_true: &Self::Variable,
    ) {
        // No-op, witness only
    }

    unsafe fn fetch_register_access(
        &mut self,
        _idx: &Self::Variable,
        output: Self::Position,
    ) -> Self::Variable {
        Expr::Atom(ExprInner::Cell(Variable {
            col: output,
            row: CurrOrNext::Curr,
        }))
    }

    unsafe fn push_register_access_if(
        &mut self,
        _idx: &Self::Variable,
        _value: Self::Variable,
        _if_is_true: &Self::Variable,
    ) {
        // No-op, witness only
    }

    unsafe fn fetch_memory(
        &mut self,
        _addr: &Self::Variable,
        output: Self::Position,
    ) -> Self::Variable {
        Expr::Atom(ExprInner::Cell(Variable {
            col: output,
            row: CurrOrNext::Curr,
        }))
    }

    unsafe fn push_memory(&mut self, _addr: &Self::Variable, _value: Self::Variable) {
        // No-op, witness only
    }

    unsafe fn fetch_memory_access(
        &mut self,
        _addr: &Self::Variable,
        output: Self::Position,
    ) -> Self::Variable {
        Expr::Atom(ExprInner::Cell(Variable {
            col: output,
            row: CurrOrNext::Curr,
        }))
    }

    unsafe fn push_memory_access(&mut self, _addr: &Self::Variable, _value: Self::Variable) {
        // No-op, witness only
    }

    fn constant(x: u32) -> Self::Variable {
        Expr::from(x as u64)
    }

    unsafe fn bitmask(
        &mut self,
        _x: &Self::Variable,
        _highest_bit: u32,
        _lowest_bit: u32,
        position: Self::Position,
    ) -> Self::Variable {
        Expr::Atom(ExprInner::Cell(Variable {
            col: position,
            row: CurrOrNext::Curr,
        }))
    }

    unsafe fn shift_left(
        &mut self,
        _x: &Self::Variable,
        _by: &Self::Variable,
        position: Self::Position,
    ) -> Self::Variable {
        Expr::Atom(ExprInner::Cell(Variable {
            col: position,
            row: CurrOrNext::Curr,
        }))
    }

    unsafe fn shift_right(
        &mut self,
        _x: &Self::Variable,
        _by: &Self::Variable,
        position: Self::Position,
    ) -> Self::Variable {
        Expr::Atom(ExprInner::Cell(Variable {
            col: position,
            row: CurrOrNext::Curr,
        }))
    }

    unsafe fn shift_right_arithmetic(
        &mut self,
        _x: &Self::Variable,
        _by: &Self::Variable,
        position: Self::Position,
    ) -> Self::Variable {
        Expr::Atom(ExprInner::Cell(Variable {
            col: position,
            row: CurrOrNext::Curr,
        }))
    }

    unsafe fn test_zero(
        &mut self,
        _x: &Self::Variable,
        position: Self::Position,
    ) -> Self::Variable {
        Expr::Atom(ExprInner::Cell(Variable {
            col: position,
            row: CurrOrNext::Curr,
        }))
    }

    unsafe fn inverse_or_zero(
        &mut self,
        _x: &Self::Variable,
        position: Self::Position,
    ) -> Self::Variable {
        Expr::Atom(ExprInner::Cell(Variable {
            col: position,
            row: CurrOrNext::Curr,
        }))
    }

    unsafe fn test_less_than(
        &mut self,
        _x: &Self::Variable,
        _y: &Self::Variable,
        position: Self::Position,
    ) -> Self::Variable {
        Expr::Atom(ExprInner::Cell(Variable {
            col: position,
            row: CurrOrNext::Curr,
        }))
    }

    unsafe fn test_less_than_signed(
        &mut self,
        _x: &Self::Variable,
        _y: &Self::Variable,
        position: Self::Position,
    ) -> Self::Variable {
        Expr::Atom(ExprInner::Cell(Variable {
            col: position,
            row: CurrOrNext::Curr,
        }))
    }

    unsafe fn and_witness(
        &mut self,
        _x: &Self::Variable,
        _y: &Self::Variable,
        position: Self::Position,
    ) -> Self::Variable {
        Expr::Atom(ExprInner::Cell(Variable {
            col: position,
            row: CurrOrNext::Curr,
        }))
    }

    unsafe fn nor_witness(
        &mut self,
        _x: &Self::Variable,
        _y: &Self::Variable,
        position: Self::Position,
    ) -> Self::Variable {
        Expr::Atom(ExprInner::Cell(Variable {
            col: position,
            row: CurrOrNext::Curr,
        }))
    }

    unsafe fn or_witness(
        &mut self,
        _x: &Self::Variable,
        _y: &Self::Variable,
        position: Self::Position,
    ) -> Self::Variable {
        Expr::Atom(ExprInner::Cell(Variable {
            col: position,
            row: CurrOrNext::Curr,
        }))
    }

    unsafe fn xor_witness(
        &mut self,
        _x: &Self::Variable,
        _y: &Self::Variable,
        position: Self::Position,
    ) -> Self::Variable {
        Expr::Atom(ExprInner::Cell(Variable {
            col: position,
            row: CurrOrNext::Curr,
        }))
    }

    unsafe fn add_witness(
        &mut self,
        _y: &Self::Variable,
        _x: &Self::Variable,
        out_position: Self::Position,
        overflow_position: Self::Position,
    ) -> (Self::Variable, Self::Variable) {
        (
            Expr::Atom(ExprInner::Cell(Variable {
                col: out_position,
                row: CurrOrNext::Curr,
            })),
            Expr::Atom(ExprInner::Cell(Variable {
                col: overflow_position,
                row: CurrOrNext::Curr,
            })),
        )
    }

    unsafe fn sub_witness(
        &mut self,
        _y: &Self::Variable,
        _x: &Self::Variable,
        out_position: Self::Position,
        underflow_position: Self::Position,
    ) -> (Self::Variable, Self::Variable) {
        (
            Expr::Atom(ExprInner::Cell(Variable {
                col: out_position,
                row: CurrOrNext::Curr,
            })),
            Expr::Atom(ExprInner::Cell(Variable {
                col: underflow_position,
                row: CurrOrNext::Curr,
            })),
        )
    }

    unsafe fn mul_signed_witness(
        &mut self,
        _x: &Self::Variable,
        _y: &Self::Variable,
        position: Self::Position,
    ) -> Self::Variable {
        Expr::Atom(ExprInner::Cell(Variable {
            col: position,
            row: CurrOrNext::Curr,
        }))
    }

    unsafe fn mul_hi_lo_signed(
        &mut self,
        _x: &Self::Variable,
        _y: &Self::Variable,
        position_hi: Self::Position,
        position_lo: Self::Position,
    ) -> (Self::Variable, Self::Variable) {
        (
            Expr::Atom(ExprInner::Cell(Variable {
                col: position_hi,
                row: CurrOrNext::Curr,
            })),
            Expr::Atom(ExprInner::Cell(Variable {
                col: position_lo,
                row: CurrOrNext::Curr,
            })),
        )
    }

    unsafe fn mul_hi_lo(
        &mut self,
        _x: &Self::Variable,
        _y: &Self::Variable,
        position_hi: Self::Position,
        position_lo: Self::Position,
    ) -> (Self::Variable, Self::Variable) {
        (
            Expr::Atom(ExprInner::Cell(Variable {
                col: position_hi,
                row: CurrOrNext::Curr,
            })),
            Expr::Atom(ExprInner::Cell(Variable {
                col: position_lo,
                row: CurrOrNext::Curr,
            })),
        )
    }

    unsafe fn divmod_signed(
        &mut self,
        _x: &Self::Variable,
        _y: &Self::Variable,
        position_quotient: Self::Position,
        position_remainder: Self::Position,
    ) -> (Self::Variable, Self::Variable) {
        (
            Expr::Atom(ExprInner::Cell(Variable {
                col: position_quotient,
                row: CurrOrNext::Curr,
            })),
            Expr::Atom(ExprInner::Cell(Variable {
                col: position_remainder,
                row: CurrOrNext::Curr,
            })),
        )
    }

    unsafe fn divmod(
        &mut self,
        _x: &Self::Variable,
        _y: &Self::Variable,
        position_quotient: Self::Position,
        position_remainder: Self::Position,
    ) -> (Self::Variable, Self::Variable) {
        (
            Expr::Atom(ExprInner::Cell(Variable {
                col: position_quotient,
                row: CurrOrNext::Curr,
            })),
            Expr::Atom(ExprInner::Cell(Variable {
                col: position_remainder,
                row: CurrOrNext::Curr,
            })),
        )
    }

    unsafe fn count_leading_zeros(
        &mut self,
        _x: &Self::Variable,
        position: Self::Position,
    ) -> Self::Variable {
        Expr::Atom(ExprInner::Cell(Variable {
            col: position,
            row: CurrOrNext::Curr,
        }))
    }

    fn copy(&mut self, x: &Self::Variable, position: Self::Position) -> Self::Variable {
        let res = Expr::Atom(ExprInner::Cell(Variable {
            col: position,
            row: CurrOrNext::Curr,
        }));
        self.constraints.push(x.clone() - res.clone());
        res
    }

    fn set_halted(&mut self, _flag: Self::Variable) {
        // TODO
    }

    fn report_exit(&mut self, _exit_code: &Self::Variable) {}

    fn request_preimage_write(
        &mut self,
        _addr: &Self::Variable,
        _len: &Self::Variable,
        pos: Self::Position,
    ) -> Self::Variable {
        // The (at most) 4-byte chunk that has been read from the preimage
        let bytes: [_; MIPS_CHUNK_BYTES_LENGTH] = array::from_fn(|i| {
            Expr::Atom(ExprInner::Cell(Variable {
                col: Self::Position::ScratchState(MIPS_PREIMAGE_BYTES_OFFSET + i),
                row: CurrOrNext::Curr,
            }))
        });
        // Whether the preimage chunk read has at least n bytes (1, 2, 3, or 4)
        // FIXME: can it be zero?
        let has_n_bytes: [_; MIPS_CHUNK_BYTES_LENGTH] = array::from_fn(|i| {
            Expr::Atom(ExprInner::Cell(Variable {
                col: Self::Position::ScratchState(MIPS_HAS_N_BYTES_OFFSET + i),
                row: CurrOrNext::Curr,
            }))
        });
        // How many hashes have been performed so far in the circuit
        let hash_counter = Expr::Atom(ExprInner::Cell(Variable {
            col: Self::Position::ScratchState(MIPS_HASH_COUNTER_OFFSET),
            row: CurrOrNext::Curr,
        }));
        // How many bytes remain to be read from the preimage
        let preimage_left = Expr::Atom(ExprInner::Cell(Variable {
            col: Self::Position::ScratchState(MIPS_PREIMAGE_LEFT_OFFSET),
            row: CurrOrNext::Curr,
        }));
        // How many bytes have been read from the preimage so far
        let byte_counter = Expr::Atom(ExprInner::Cell(Variable {
            col: Self::Position::ScratchState(MIPS_BYTES_READ_OFFSET),
            row: CurrOrNext::Curr,
        }));
        // How many bytes have been read from the preimage in this row
        let row_bytes = Expr::Atom(ExprInner::Cell(Variable {
            col: Self::Position::ScratchState(REGISTER_PREIMAGE_OFFSET),
            row: CurrOrNext::Curr,
        }));
        // The chunk of at most 4 bytes that has been read from the preimage
        let this_chunk = Expr::Atom(ExprInner::Cell(Variable {
            col: pos,
            row: CurrOrNext::Curr,
        }));

        // EXTRA CONSTRAINTS
        {
            let read_1 = (row_bytes.clone() - Expr::from(2))
                * (row_bytes.clone() - Expr::from(3))
                * (row_bytes.clone() - Expr::from(4));
            let read_2 = (row_bytes.clone() - Expr::from(1))
                * (row_bytes.clone() - Expr::from(3))
                * (row_bytes.clone() - Expr::from(4));
            let read_3 = (row_bytes.clone() - Expr::from(1))
                * (row_bytes.clone() - Expr::from(2))
                * (row_bytes.clone() - Expr::from(4));
            let read_4 = (row_bytes.clone() - Expr::from(1))
                * (row_bytes.clone() - Expr::from(2))
                * (row_bytes.clone() - Expr::from(4));

            // Note there is no need to multiply by the Syscall flag because the constraints are zero when the witnesses are zero
            {
                // Constrain the byte decomposition of the preimage chunk
                // TODO: smaller degree?
                // When only 1 byte is read, the chunk is equal to the byte[0]
                self.constraints
                    .push(read_1.clone() * (this_chunk.clone() - bytes[0].clone()));
                // When 2 bytes are read, the chunk is equal to the byte[0] * 2^8 + byte[1]
                self.constraints.push(
                    read_2.clone()
                        * (this_chunk.clone()
                            - (bytes[0].clone() * Expr::from(2u64.pow(8)) + bytes[1].clone())),
                );
                // When 3 bytes are read, the chunk is equal to the byte[0] * 2^16 + byte[1] * 2^8 + byte[2]
                self.constraints.push(
                    read_3.clone()
                        * (this_chunk.clone()
                            - (bytes[0].clone() * Expr::from(2u64.pow(16))
                                + bytes[1].clone() * Expr::from(2u64.pow(8))
                                + bytes[2].clone())),
                );
                // When all 4 bytes are read, the chunk is equal to the byte[0] * 2^24 + byte[1] * 2^16 + byte[2] * 2^8 + byte[3]
                self.constraints.push(
                    read_4.clone()
                        * (this_chunk.clone()
                            - (bytes[0].clone() * Expr::from(2u64.pow(24))
                                + bytes[1].clone() * Expr::from(2u64.pow(16))
                                + bytes[2].clone() * Expr::from(2u64.pow(8))
                                + bytes[3].clone())),
                );
            }

            // Constrain booleanity of has_n_bytes
            {
                for flag in has_n_bytes.clone() {
                    self.constraints
                        .push(flag.clone() * (flag.clone() - Expr::from(1)));
                }
            }

            // Constrain the bytes flags depending on the number of bytes read in this row
            {
                // When at least has_1_byte, then any number of bytes can be read
                self.constraints.push(
                    has_n_bytes[0].clone()
                        * (read_1.clone() + read_2.clone() + read_3.clone() + read_4.clone()),
                );
                // When at least has_2_byte, then any number of bytes can be read except 1
                self.constraints.push(
                    has_n_bytes[1].clone() * (read_2.clone() + read_3.clone() + read_4.clone()),
                );
                // When at least has_3_byte, then any number of bytes can be read except 1 nor 2
                self.constraints
                    .push(has_n_bytes[2].clone() * (read_3.clone() + read_4.clone()));
                // When has_4_byte, then only can read 4
                self.constraints
                    .push(has_n_bytes[3].clone() * read_4.clone());
            }
        }

        // COMMUNICATION CHANNEL: Write preimage chunk (1, 2, 3, or 4 bytes)
        for i in 0..MIPS_CHUNK_BYTES_LENGTH {
            self.add_lookup(Lookup::write_if(
                has_n_bytes[i].clone(),
                LookupTables::SyscallLookup,
                vec![hash_counter.clone(), byte_counter.clone(), bytes[i].clone()],
            ));
        }
        // COMMUNICATION CHANNEL: Read hash output
        let preimage_key = (0..8).fold(Expr::from(0), |acc, i| {
            acc * Expr::from(2u64.pow(32))
                + Expr::Atom(ExprInner::Cell(Variable {
                    col: Self::Position::ScratchState(REGISTER_PREIMAGE_KEY_START + i),
                    row: CurrOrNext::Curr,
                }))
        });

        // If no more bytes left to be read, and syscall row, then the end of the preimage is true
        // Otherwise, there was no a syscall in this row or there is still more to read
        // FIXME: can the condition be a degree-2 variable?
        let is_syscall = Expr::Atom(ExprInner::Cell(Variable {
            col: Self::Position::ScratchState(MIPS_BYTES_READ_OFFSET),
            row: CurrOrNext::Curr,
        }));
        let end_of_preimage = is_syscall * (Expr::from(1) - preimage_left);
        self.add_lookup(Lookup::read_if(
            end_of_preimage,
            LookupTables::SyscallLookup,
            vec![hash_counter, preimage_key],
        ));

        // Return chunk of preimage as variable
        this_chunk
    }

    fn request_hint_write(&mut self, _addr: &Self::Variable, _len: &Self::Variable) {
        // No-op, witness only
    }
}<|MERGE_RESOLUTION|>--- conflicted
+++ resolved
@@ -1,9 +1,5 @@
 use crate::{
-<<<<<<< HEAD
     lookup::{Lookup, LookupTables},
-    mips::{column::Column as MIPSColumn, interpreter::InterpreterEnv, E},
-=======
-    lookup::{Lookup, LookupTable},
     mips::{
         column::{
             Column as MIPSColumn, MIPS_BYTES_READ_OFFSET, MIPS_CHUNK_BYTES_LENGTH,
@@ -14,7 +10,6 @@
         registers::{REGISTER_PREIMAGE_KEY_START, REGISTER_PREIMAGE_OFFSET},
         E,
     },
->>>>>>> 1270e97d
 };
 use ark_ff::Field;
 use kimchi::circuits::{
