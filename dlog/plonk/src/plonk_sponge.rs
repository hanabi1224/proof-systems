<<<<<<< HEAD
use algebra::{Field, PrimeField};
=======
use ark_ff::{Field, PrimeField};
>>>>>>> c3883db4
use oracle::poseidon::{
    ArithmeticSponge, ArithmeticSpongeParams, PlonkSpongeConstants as SC, Sponge,
};
use oracle::sponge::{DefaultFrSponge, ScalarChallenge};
use plonk_circuits::scalars::ProofEvaluations;

pub trait FrSponge<Fr: Field> {
    fn new(p: ArithmeticSpongeParams<Fr>) -> Self;
    fn absorb(&mut self, x: &Fr);
    fn challenge(&mut self) -> ScalarChallenge<Fr>;
    fn absorb_evaluations(&mut self, p: &[Fr], e: &ProofEvaluations<Vec<Fr>>);
}

impl<Fr: PrimeField> FrSponge<Fr> for DefaultFrSponge<Fr, SC> {
    fn new(params: ArithmeticSpongeParams<Fr>) -> DefaultFrSponge<Fr, SC> {
        DefaultFrSponge {
            sponge: ArithmeticSponge::new(params),
            last_squeezed: vec![],
        }
    }

    fn absorb(&mut self, x: &Fr) {
        self.last_squeezed = vec![];
        self.sponge.absorb(&[*x]);
    }

    fn challenge(&mut self) -> ScalarChallenge<Fr> {
        ScalarChallenge(self.squeeze(oracle::sponge::CHALLENGE_LENGTH_IN_LIMBS))
    }

    fn absorb_evaluations(&mut self, p: &[Fr], e: &ProofEvaluations<Vec<Fr>>) {
        self.last_squeezed = vec![];
        self.sponge.absorb(p);

        let points = [&e.l, &e.r, &e.o, &e.z, &e.f, &e.sigma1, &e.sigma2, &e.t];

        for p in &points {
            self.sponge.absorb(p);
        }
    }
}<|MERGE_RESOLUTION|>--- conflicted
+++ resolved
@@ -1,8 +1,4 @@
-<<<<<<< HEAD
-use algebra::{Field, PrimeField};
-=======
 use ark_ff::{Field, PrimeField};
->>>>>>> c3883db4
 use oracle::poseidon::{
     ArithmeticSponge, ArithmeticSpongeParams, PlonkSpongeConstants as SC, Sponge,
 };
