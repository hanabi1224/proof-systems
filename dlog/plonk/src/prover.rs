/********************************************************************************************

This source file implements prover's zk-proof primitive.

*********************************************************************************************/

use algebra::{Field, AffineCurve, Zero, One, UniformRand, PrimeField};
use ff_fft::{DensePolynomial, DenseOrSparsePolynomial, Evaluations, Radix2EvaluationDomain as D};
use commitment_dlog::commitment::{CommitmentField, CommitmentCurve, PolyComm, OpeningProof, b_poly_coefficients};
use oracle::{FqSponge, utils::PolyUtils, rndoracle::ProofError, sponge::ScalarChallenge};
use plonk_circuits::scalars::{ProofEvaluations, RandomOracles};
pub use super::{index::Index, range};
use crate::plonk_sponge::{FrSponge};
use rand_core::OsRng;

type Fr<G> = <G as AffineCurve>::ScalarField;
type Fq<G> = <G as AffineCurve>::BaseField;

#[derive(Clone)]
pub struct ProverProof<G: AffineCurve>
{
    // polynomial commitments
    pub l_comm: PolyComm<G>,
    pub r_comm: PolyComm<G>,
    pub o_comm: PolyComm<G>,
    pub z_comm: PolyComm<G>,
    pub t_comm: PolyComm<G>,

    // batched commitment opening proof
    pub proof: OpeningProof<G>,

    // polynomial evaluations
    pub evals: [ProofEvaluations<Vec<Fr<G>>>; 2],

    // public part of the witness
    pub public: Vec<Fr<G>>,

    // The challenges underlying the optional polynomials folded into the proof
    pub prev_challenges: Vec<(Vec<Fr<G>>, PolyComm<G>)>,
}

impl<G: CommitmentCurve> ProverProof<G> where G::ScalarField : CommitmentField, G::BaseField : PrimeField
{
    // This function constructs prover's zk-proof from the witness & the Index against SRS instance
    //     witness: computation witness
    //     index: Index
    //     RETURN: prover's zk-proof
    pub fn create
        <EFqSponge: Clone + FqSponge<Fq<G>, G, Fr<G>>,
         EFrSponge: FrSponge<Fr<G>>,
        >
    (
        group_map: &G::Map,
        witness: &Vec::<Fr<G>>,
        index: &Index<G>,
        prev_challenges: Vec< (Vec<Fr<G>>, PolyComm<G>) >,
    )
    -> Result<Self, ProofError>
    {
        let n = index.cs.domain.d1.size as usize;
        if witness.len() != 3*n {return Err(ProofError::WitnessCsInconsistent)}

        let mut oracles = RandomOracles::<Fr<G>>::zero();

        // the transcript of the random oracle non-interactive argument
        let mut fq_sponge = EFqSponge::new(index.fq_sponge_params.clone());

        // compute public input polynomial
        let public = witness[0..index.cs.public].to_vec();
        let p = -Evaluations::<Fr<G>, D<Fr<G>>>::from_vec_and_domain(public.clone(), index.cs.domain.d1).interpolate();

        // compute witness polynomials
        let l = Evaluations::<Fr<G>, D<Fr<G>>>::from_vec_and_domain(index.cs.gates.iter().map(|gate| witness[gate.wires.l.0]).collect(), index.cs.domain.d1).interpolate();
        let r = Evaluations::<Fr<G>, D<Fr<G>>>::from_vec_and_domain(index.cs.gates.iter().map(|gate| witness[gate.wires.r.0]).collect(), index.cs.domain.d1).interpolate();
        let o = Evaluations::<Fr<G>, D<Fr<G>>>::from_vec_and_domain(index.cs.gates.iter().map(|gate| witness[gate.wires.o.0]).collect(), index.cs.domain.d1).interpolate();

        // commit to the l, r, o wire values
        let l_comm = index.srs.get_ref().commit(&l, None);
        let r_comm = index.srs.get_ref().commit(&r, None);
        let o_comm = index.srs.get_ref().commit(&o, None);

        // absorb the public input, l, r, o polycommitments into the argument
        let public_input_comm = &index.srs.get_ref().commit(&p, None).unshifted;
        // this breaks tests with empty public input :: assert_eq!(public_input_comm.len(), 1);
        fq_sponge.absorb_g(&public_input_comm);
        fq_sponge.absorb_g(&l_comm.unshifted);
        fq_sponge.absorb_g(&r_comm.unshifted);
        fq_sponge.absorb_g(&o_comm.unshifted);

        // sample beta, gamma oracles
        oracles.beta = fq_sponge.challenge();
        oracles.gamma = fq_sponge.challenge();

        // compute permutation polynomial

        let mut z = vec![Fr::<G>::one(); n];
        (0..n-3).for_each
        (
            |j| z[j+1] =
                (witness[j] + &(index.cs.sigmal1[0][j] * &oracles.beta) + &oracles.gamma) *&
                (witness[j+n] + &(index.cs.sigmal1[1][j] * &oracles.beta) + &oracles.gamma) *&
                (witness[j+2*n] + &(index.cs.sigmal1[2][j] * &oracles.beta) + &oracles.gamma)
        );
        algebra::fields::batch_inversion::<Fr<G>>(&mut z[1..=n-3]);
        (0..n-3).for_each
        (
            |j|
            {
                let x = z[j];
                z[j+1] *=
                &(x * &(witness[j] + &(index.cs.sid[j] * &oracles.beta) + &oracles.gamma) *&
                (witness[j+n] + &(index.cs.sid[j] * &oracles.beta * &index.cs.r) + &oracles.gamma) *&
                (witness[j+2*n] + &(index.cs.sid[j] * &oracles.beta * &index.cs.o) + &oracles.gamma))
            }
        );

        if z[n-3] != Fr::<G>::one() {return Err(ProofError::ProofCreation)};
        z[n-2] = Fr::<G>::rand(&mut OsRng);
        z[n-1] = Fr::<G>::rand(&mut OsRng);
        let z = Evaluations::<Fr<G>, D<Fr<G>>>::from_vec_and_domain(z, index.cs.domain.d1).interpolate();

        // commit to z
        let z_comm = index.srs.get_ref().commit(&z, None);

        // absorb the z commitment into the argument and query alpha
        fq_sponge.absorb_g(&z_comm.unshifted);
        oracles.alpha_chal = ScalarChallenge(fq_sponge.challenge());
        oracles.alpha = oracles.alpha_chal.to_field(&index.srs.get_ref().endo_r);
        let mut alpha = oracles.alpha;
        let alpha = (0..17).map(|_| {alpha *= &oracles.alpha; alpha}).collect::<Vec<_>>();

        // evaluate polynomials over domains
        let lagrange = index.cs.evaluate(&l, &r, &o, &z);

        // compute quotient polynomial

        // generic constraints contribution
        let (gen4, genp) = index.cs.gnrc_quot(&lagrange, &p);

        // poseidon constraints contribution
        let (pos4, pos8, posp) = index.cs.psdn_quot(&lagrange, &index.cs.fr_sponge_params, &alpha[range::PSDN]);

        // variable base scalar multiplication constraints contribution
        let (mul4, mul8) = index.cs.vbmul_quot(&lagrange, &alpha[range::MUL]);

        // group endomorphism optimised variable base scalar multiplication constraints contribution
        let (emul4, emul8) = index.cs.endomul_quot(&lagrange, &alpha[range::ENDML]);

        // EC addition constraints contribution
        let eca = index.cs.ecad_quot(&lagrange, &alpha[range::ADD]);

        // permutation check contribution
        let perm = index.cs.perm_quot(&lagrange, &oracles);

        // collect contribution evaluations
        let t4 = &(&gen4 + &pos4) + &(&eca + &(&mul4 + &emul4));
        let t8 = &(&pos8 + &(&mul8 + &emul8)) + &perm;

        // divide contributions with vanishing polynomial
        let (mut t, res) = (&(&t4.interpolate() + &t8.interpolate()) + &(&genp + &posp)).
            divide_by_vanishing_poly(index.cs.domain.d1).map_or(Err(ProofError::PolyDivision), |s| Ok(s))?;
        if res.is_zero() == false {return Err(ProofError::PolyDivision)}

        // permutation boundary condition check contribution
        let (bnd1, res) =
            DenseOrSparsePolynomial::divide_with_q_and_r(&(&z - &DensePolynomial::from_coefficients_slice(&[Fr::<G>::one()])).into(),
                &DensePolynomial::from_coefficients_slice(&[-Fr::<G>::one(), Fr::<G>::one()]).into()).
                map_or(Err(ProofError::PolyDivision), |s| Ok(s))?;
        if res.is_zero() == false {return Err(ProofError::PolyDivision)}

<<<<<<< HEAD
        t += &bnd.scale(alpha[0]);
=======
        let (bnd2, res) =
            DenseOrSparsePolynomial::divide_with_q_and_r(&(&z - &DensePolynomial::from_coefficients_slice(&[Fr::<G>::one()])).into(),
                &DensePolynomial::from_coefficients_slice(&[-index.cs.sid[n-3], Fr::<G>::one()]).into()).
                map_or(Err(ProofError::PolyDivision), |s| Ok(s))?;
        if res.is_zero() == false {return Err(ProofError::PolyDivision)}

        t += &(&bnd1.scale(alpha[3]) + &bnd2.scale(alpha[4]));
        t.coeffs.resize(index.max_quot_size, Fr::<G>::zero());
>>>>>>> 6f6b3d0d

        // commit to t
        let t_comm = index.srs.get_ref().commit(&t, Some(index.max_quot_size));

        // absorb the polycommitments into the argument and sample zeta
        let max_t_size = (index.max_quot_size + index.max_poly_size - 1) / index.max_poly_size;
        let dummy = G::of_coordinates(Fq::<G>::zero(), Fq::<G>::zero());
        fq_sponge.absorb_g(&t_comm.unshifted);
        fq_sponge.absorb_g(&vec![dummy; max_t_size - t_comm.unshifted.len()]);
        {
            let s = t_comm.shifted.unwrap();
            if s.is_zero() {
                fq_sponge.absorb_g(&[dummy])
            } else {
                fq_sponge.absorb_g(&[s])
            }
        };

        oracles.zeta_chal = ScalarChallenge(fq_sponge.challenge());
        oracles.zeta = oracles.zeta_chal.to_field(&index.srs.get_ref().endo_r);

        // evaluate the polynomials

        let evlp = [oracles.zeta, oracles.zeta * &index.cs.domain.d1.group_gen];
        let evals = evlp.iter().map
        (
            |e| ProofEvaluations::<Vec<Fr<G>>>
            {
                l : l.eval(*e, index.max_poly_size),
                r : r.eval(*e, index.max_poly_size),
                o : o.eval(*e, index.max_poly_size),
                z : z.eval(*e, index.max_poly_size),
                t : t.eval(*e, index.max_poly_size),

                sigma1: index.cs.sigmam[0].eval(*e, index.max_poly_size),
                sigma2: index.cs.sigmam[1].eval(*e, index.max_poly_size),

                f: Vec::new(),
            }
        ).collect::<Vec<_>>();
        let mut evals = [evals[0].clone(), evals[1].clone()];

        let evlp1 = [evlp[0].pow(&[index.max_poly_size as u64]), evlp[1].pow(&[index.max_poly_size as u64])];
        let e = &evals.iter().zip(evlp1.iter()).map
        (
            |(es, &e1)| ProofEvaluations::<Fr<G>>
            {
                l: DensePolynomial::eval_polynomial(&es.l, e1),
                r: DensePolynomial::eval_polynomial(&es.r, e1),
                o: DensePolynomial::eval_polynomial(&es.o, e1),
                z: DensePolynomial::eval_polynomial(&es.z, e1),
                t: DensePolynomial::eval_polynomial(&es.t, e1),

                sigma1: DensePolynomial::eval_polynomial(&es.sigma1, e1),
                sigma2: DensePolynomial::eval_polynomial(&es.sigma2, e1),

                f: Fr::<G>::zero(),
            }
        ).collect::<Vec<_>>();

        // compute and evaluate linearization polynomial

        let f =
            &(&(&(&(&index.cs.gnrc_lnrz(&e[0]) +
            &index.cs.psdn_lnrz(&e, &index.cs.fr_sponge_params, &alpha[range::PSDN])) +
            &index.cs.ecad_lnrz(&e, &alpha[range::ADD])) +
            &index.cs.vbmul_lnrz(&e, &alpha[range::MUL])) +
            &index.cs.endomul_lnrz(&e, &alpha[range::ENDML])) +
            &index.cs.perm_lnrz(&e, &z, &oracles, &alpha[range::PERM]);

        evals[0].f = f.eval(evlp[0], index.max_poly_size);
        evals[1].f = f.eval(evlp[1], index.max_poly_size);

        let fq_sponge_before_evaluations = fq_sponge.clone();
        let mut fr_sponge =
        {
            let mut s = EFrSponge::new(index.cs.fr_sponge_params.clone());
            s.absorb(&fq_sponge.digest());
            s
        };
        let p_eval = if p.is_zero() {[Vec::new(), Vec::new()]}
            else {[vec![p.evaluate(evlp[0])], vec![p.evaluate(evlp[1])]]};
        for i in 0..2 {fr_sponge.absorb_evaluations(&p_eval[i], &evals[i])}

        // query opening scaler challenges
        oracles.v_chal = fr_sponge.challenge();
        oracles.v = oracles.v_chal.to_field(&index.srs.get_ref().endo_r);
        oracles.u_chal = fr_sponge.challenge();
        oracles.u = oracles.u_chal.to_field(&index.srs.get_ref().endo_r);

        // construct the proof
        // --------------------------------------------------------------------
        let polys = prev_challenges.iter().map(|(chals, _comm)| {
            DensePolynomial::from_coefficients_vec(b_poly_coefficients(chals))
        }).collect::<Vec<_>>();

        let mut polynoms = polys.iter().map(|p| (p, None)).collect::<Vec<_>>();
        polynoms.extend(
            vec!
            [
                (&p, None),
                (&l, None),
                (&r, None),
                (&o, None),
                (&z, None),
                (&f, None),
                (&index.cs.sigmam[0], None),
                (&index.cs.sigmam[1], None),
                (&t, Some(index.max_quot_size)),
            ]);

        let proof =
            Self
            {
                l_comm,
                r_comm,
                o_comm,
                z_comm,
                t_comm,
                proof: index.srs.get_ref().open
                (
                    group_map,
                    polynoms,
                    &evlp.to_vec(),
                    oracles.v,
                    oracles.u,
                    fq_sponge_before_evaluations,
                    &mut OsRng
                ),
                evals,
                public,
                prev_challenges,
            };

        Ok(proof)
    }
}<|MERGE_RESOLUTION|>--- conflicted
+++ resolved
@@ -168,18 +168,7 @@
                 map_or(Err(ProofError::PolyDivision), |s| Ok(s))?;
         if res.is_zero() == false {return Err(ProofError::PolyDivision)}
 
-<<<<<<< HEAD
         t += &bnd.scale(alpha[0]);
-=======
-        let (bnd2, res) =
-            DenseOrSparsePolynomial::divide_with_q_and_r(&(&z - &DensePolynomial::from_coefficients_slice(&[Fr::<G>::one()])).into(),
-                &DensePolynomial::from_coefficients_slice(&[-index.cs.sid[n-3], Fr::<G>::one()]).into()).
-                map_or(Err(ProofError::PolyDivision), |s| Ok(s))?;
-        if res.is_zero() == false {return Err(ProofError::PolyDivision)}
-
-        t += &(&bnd1.scale(alpha[3]) + &bnd2.scale(alpha[4]));
-        t.coeffs.resize(index.max_quot_size, Fr::<G>::zero());
->>>>>>> 6f6b3d0d
 
         // commit to t
         let t_comm = index.srs.get_ref().commit(&t, Some(index.max_quot_size));
