/********************************************************************************************

This source file implements prover's zk-proof primitive.

*********************************************************************************************/

pub use super::{index::Index, range};
use crate::plonk_sponge::FrSponge;
<<<<<<< HEAD
use algebra::{AffineCurve, Field, One, PrimeField, UniformRand, Zero};
use commitment_dlog::commitment::{
    b_poly_coefficients, CommitmentCurve, CommitmentField, OpeningProof, PolyComm,
};
use ff_fft::{DenseOrSparsePolynomial, DensePolynomial, Evaluations, Radix2EvaluationDomain as D};
=======
use ark_ec::AffineCurve;
use ark_ff::{Field, One, PrimeField, UniformRand, Zero};
use ark_poly::{
    univariate::{DenseOrSparsePolynomial, DensePolynomial},
    Evaluations, Polynomial, Radix2EvaluationDomain as D, UVPolynomial,
};
use commitment_dlog::commitment::{
    b_poly_coefficients, CommitmentCurve, CommitmentField, OpeningProof, PolyComm,
};
>>>>>>> c3883db4
use oracle::{rndoracle::ProofError, sponge::ScalarChallenge, utils::PolyUtils, FqSponge};
use plonk_circuits::{
    constraints::ConstraintSystem,
    scalars::{ProofEvaluations, RandomOracles},
};
use rand::thread_rng;

type Fr<G> = <G as AffineCurve>::ScalarField;
type Fq<G> = <G as AffineCurve>::BaseField;

#[derive(Clone)]
<<<<<<< HEAD
#[cfg_attr(feature = "ocaml_types", derive(ocaml::ToValue, ocaml::FromValue))]
pub struct ProverCommitments<G: AffineCurve> {
=======
#[cfg_attr(feature = "ocaml_types", derive(ocaml::IntoValue, ocaml::FromValue))]
pub struct ProverCommitments<G: AffineCurve>
{
>>>>>>> c3883db4
    pub l_comm: PolyComm<G>,
    pub r_comm: PolyComm<G>,
    pub o_comm: PolyComm<G>,
    pub z_comm: PolyComm<G>,
    pub t_comm: PolyComm<G>,
}

<<<<<<< HEAD
#[cfg_attr(feature = "ocaml_types", derive(ocaml::ToValue, ocaml::FromValue))]
#[cfg(feature = "ocaml_types")]
struct CamlProverProof<G: AffineCurve> {
=======
#[cfg_attr(feature = "ocaml_types", derive(ocaml::IntoValue, ocaml::FromValue))]
struct CamlProverProof<G: AffineCurve>
{
>>>>>>> c3883db4
    pub commitments: ProverCommitments<G>,
    pub proof: OpeningProof<G>,
    // OCaml doesn't have sized arrays, so we have to convert to a tuple..
    pub evals: (ProofEvaluations<Vec<Fr<G>>>, ProofEvaluations<Vec<Fr<G>>>),
    pub public: Vec<Fr<G>>,
    pub prev_challenges: Vec<(Vec<Fr<G>>, PolyComm<G>)>,
}

#[derive(Clone)]
pub struct ProverProof<G: AffineCurve> {
    // polynomial commitments
    pub commitments: ProverCommitments<G>,

    // batched commitment opening proof
    pub proof: OpeningProof<G>,

    // polynomial evaluations
    pub evals: [ProofEvaluations<Vec<Fr<G>>>; 2],

    // public part of the witness
    pub public: Vec<Fr<G>>,

    // The challenges underlying the optional polynomials folded into the proof
    pub prev_challenges: Vec<(Vec<Fr<G>>, PolyComm<G>)>,
}

#[cfg(feature = "ocaml_types")]
<<<<<<< HEAD
unsafe impl<G: AffineCurve + ocaml::ToValue> ocaml::ToValue for ProverProof<G>
where
    G::ScalarField: ocaml::ToValue,
{
    fn to_value(self) -> ocaml::Value {
        ocaml::ToValue::to_value(CamlProverProof {
            commitments: self.commitments,
            proof: self.proof,
            evals: {
                let [evals0, evals1] = self.evals;
                (evals0, evals1)
            },
            public: self.public,
            prev_challenges: self.prev_challenges,
        })
=======
unsafe impl<G: AffineCurve + ocaml::IntoValue> ocaml::IntoValue for ProverProof<G> where
    G::ScalarField: ocaml::IntoValue {
    fn into_value(self, runtime: &ocaml::Runtime) -> ocaml::Value {
        ocaml::IntoValue::into_value(
            CamlProverProof{
                commitments: self.commitments,
                proof: self.proof,
                evals: {
                    let [evals0, evals1] = self.evals;
                    (evals0, evals1)
                },
                public: self.public,
                prev_challenges: self.prev_challenges
            }, runtime)
>>>>>>> c3883db4
    }
}

#[cfg(feature = "ocaml_types")]
<<<<<<< HEAD
unsafe impl<G: AffineCurve + ocaml::FromValue> ocaml::FromValue for ProverProof<G>
where
    G::ScalarField: ocaml::FromValue,
{
=======
unsafe impl<'a, G: AffineCurve + ocaml::FromValue<'a>> ocaml::FromValue<'a> for ProverProof<G> where
    G::ScalarField: ocaml::FromValue<'a> {
>>>>>>> c3883db4
    fn from_value(v: ocaml::Value) -> Self {
        let p: CamlProverProof<G> = ocaml::FromValue::from_value(v);
        ProverProof {
            commitments: p.commitments,
            proof: p.proof,
            evals: {
                let (evals0, evals1) = p.evals;
                [evals0, evals1]
            },
            public: p.public,
            prev_challenges: p.prev_challenges,
        }
    }
}

impl<G: CommitmentCurve> ProverProof<G>
where
    G::ScalarField: CommitmentField,
    G::BaseField: PrimeField,
{
    // This function constructs prover's zk-proof from the witness & the Index against SRS instance
    //     witness: computation witness
    //     index: Index
    //     RETURN: prover's zk-proof
    pub fn create<EFqSponge: Clone + FqSponge<Fq<G>, G, Fr<G>>, EFrSponge: FrSponge<Fr<G>>>(
        group_map: &G::Map,
        witness: &Vec<Fr<G>>,
        index: &Index<G>,
        prev_challenges: Vec<(Vec<Fr<G>>, PolyComm<G>)>,
    ) -> Result<Self, ProofError> {
        let n = index.cs.domain.d1.size as usize;
        assert!(n <= index.srs.get_ref().g.len());
        if witness.len() != 3 * n {
            return Err(ProofError::WitnessCsInconsistent);
        }

        let mut oracles = RandomOracles::<Fr<G>>::zero();

        // the transcript of the random oracle non-interactive argument
        let mut fq_sponge = EFqSponge::new(index.fq_sponge_params.clone());

        // compute public input polynomial
        let public = witness[0..index.cs.public].to_vec();
        let p = -Evaluations::<Fr<G>, D<Fr<G>>>::from_vec_and_domain(
            public.clone(),
            index.cs.domain.d1,
        )
        .interpolate();

        let rng = &mut thread_rng();

        // compute witness polynomials
        let l = Evaluations::<Fr<G>, D<Fr<G>>>::from_vec_and_domain(
            index
                .cs
                .gates
                .iter()
                .map(|gate| witness[gate.wires.l.0])
                .collect(),
            index.cs.domain.d1,
        )
        .interpolate();
        let r = Evaluations::<Fr<G>, D<Fr<G>>>::from_vec_and_domain(
            index
                .cs
                .gates
                .iter()
                .map(|gate| witness[gate.wires.r.0])
                .collect(),
            index.cs.domain.d1,
        )
        .interpolate();
        let o = Evaluations::<Fr<G>, D<Fr<G>>>::from_vec_and_domain(
            index
                .cs
                .gates
                .iter()
                .map(|gate| witness[gate.wires.o.0])
                .collect(),
            index.cs.domain.d1,
        )
        .interpolate();

        // commit to the l, r, o wire values
        let (l_comm, omega_l) = index.srs.get_ref().commit(&l, None, rng);
        let (r_comm, omega_r) = index.srs.get_ref().commit(&r, None, rng);
        let (o_comm, omega_o) = index.srs.get_ref().commit(&o, None, rng);

        // absorb the public input, l, r, o polycommitments into the argument
        let public_input_comm = &index.srs.get_ref().commit_non_hiding(&p, None).unshifted;
        // this breaks tests with empty public input :: assert_eq!(public_input_comm.len(), 1);
        fq_sponge.absorb_g(&public_input_comm);
        fq_sponge.absorb_g(&l_comm.unshifted);
        fq_sponge.absorb_g(&r_comm.unshifted);
        fq_sponge.absorb_g(&o_comm.unshifted);

        // sample beta, gamma oracles
        oracles.beta = fq_sponge.challenge();
        oracles.gamma = fq_sponge.challenge();

        // compute permutation polynomial

        let mut z = vec![Fr::<G>::one(); n];
        (0..n - 3).for_each(|j| {
            z[j + 1] = (witness[j] + &(index.cs.sigmal1[0][j] * &oracles.beta) + &oracles.gamma)
                * &(witness[j + n] + &(index.cs.sigmal1[1][j] * &oracles.beta) + &oracles.gamma)
                * &(witness[j + 2 * n] + &(index.cs.sigmal1[2][j] * &oracles.beta) + &oracles.gamma)
        });
<<<<<<< HEAD
        algebra::fields::batch_inversion::<Fr<G>>(&mut z[1..=n - 3]);
=======
        ark_ff::batch_inversion::<Fr<G>>(&mut z[1..=n - 3]);
>>>>>>> c3883db4
        (0..n - 3).for_each(|j| {
            let x = z[j];
            z[j + 1] *= &(x
                * &(witness[j] + &(index.cs.sid[j] * &oracles.beta) + &oracles.gamma)
                * &(witness[j + n]
                    + &(index.cs.sid[j] * &oracles.beta * &index.cs.r)
                    + &oracles.gamma)
                * &(witness[j + 2 * n]
                    + &(index.cs.sid[j] * &oracles.beta * &index.cs.o)
                    + &oracles.gamma))
        });

        if z[n - 3] != Fr::<G>::one() {
            return Err(ProofError::ProofCreation);
        };
        z[n - 2] = Fr::<G>::rand(rng);
        z[n - 1] = Fr::<G>::rand(rng);
        let z = Evaluations::<Fr<G>, D<Fr<G>>>::from_vec_and_domain(z, index.cs.domain.d1)
            .interpolate();

        // commit to z
        let (z_comm, omega_z) = index.srs.get_ref().commit(&z, None, rng);

        // absorb the z commitment into the argument and query alpha
        fq_sponge.absorb_g(&z_comm.unshifted);
        oracles.alpha_chal = ScalarChallenge(fq_sponge.challenge());
        oracles.alpha = oracles.alpha_chal.to_field(&index.srs.get_ref().endo_r);
        let mut alpha = oracles.alpha;
        let alpha = (0..17)
            .map(|_| {
                alpha *= &oracles.alpha;
                alpha
            })
            .collect::<Vec<_>>();

        // evaluate polynomials over domains
        let lagrange = index.cs.evaluate(&l, &r, &o, &z);

        // compute quotient polynomial

        // generic constraints contribution
        let (gen4, genp) = index.cs.gnrc_quot(&lagrange, &p);

        // poseidon constraints contribution
        let (pos4, pos8, posp) =
            index
                .cs
                .psdn_quot(&lagrange, &index.cs.fr_sponge_params, &alpha[range::PSDN]);

        // variable base scalar multiplication constraints contribution
        let (mul4, mul8) = index.cs.vbmul_quot(&lagrange, &alpha[range::MUL]);

        // group endomorphism optimised variable base scalar multiplication constraints contribution
        let (emul4, emul8) = index.cs.endomul_quot(&lagrange, &alpha[range::ENDML]);

        // EC addition constraints contribution
        let eca = index.cs.ecad_quot(&lagrange, &alpha[range::ADD]);

        // permutation check contribution
        let perm = index.cs.perm_quot(&lagrange, &oracles);

        // collect contribution evaluations
        let t4 = &(&gen4 + &pos4) + &(&eca + &(&mul4 + &emul4));
        let t8 = &(&pos8 + &(&mul8 + &emul8)) + &perm;

        // divide contributions with vanishing polynomial
        let (mut t, res) = (&(&t4.interpolate() + &t8.interpolate()) + &(&genp + &posp))
            .divide_by_vanishing_poly(index.cs.domain.d1)
            .map_or(Err(ProofError::PolyDivision), |s| Ok(s))?;
        if res.is_zero() == false {
            return Err(ProofError::PolyDivision);
        }

        // permutation boundary condition check contribution
        let (bnd1, res) = DenseOrSparsePolynomial::divide_with_q_and_r(
            &(&z - &DensePolynomial::from_coefficients_slice(&[Fr::<G>::one()])).into(),
            &DensePolynomial::from_coefficients_slice(&[-Fr::<G>::one(), Fr::<G>::one()]).into(),
        )
        .map_or(Err(ProofError::PolyDivision), |s| Ok(s))?;
        if res.is_zero() == false {
            return Err(ProofError::PolyDivision);
        }

        let (bnd2, res) = DenseOrSparsePolynomial::divide_with_q_and_r(
            &(&z - &DensePolynomial::from_coefficients_slice(&[Fr::<G>::one()])).into(),
            &DensePolynomial::from_coefficients_slice(&[-index.cs.sid[n - 3], Fr::<G>::one()])
                .into(),
        )
        .map_or(Err(ProofError::PolyDivision), |s| Ok(s))?;
        if res.is_zero() == false {
            return Err(ProofError::PolyDivision);
        }

        t += &(&bnd1.scale(alpha[3]) + &bnd2.scale(alpha[4]));
        t.coeffs.resize(index.max_quot_size, Fr::<G>::zero());

        // commit to t
        let (t_comm, omega_t) = index
            .srs
            .get_ref()
            .commit(&t, Some(index.max_quot_size), rng);

        // absorb the polycommitments into the argument and sample zeta
        let max_t_size = (index.max_quot_size + index.max_poly_size - 1) / index.max_poly_size;
        let dummy = G::of_coordinates(Fq::<G>::zero(), Fq::<G>::zero());
        fq_sponge.absorb_g(&t_comm.unshifted);
        fq_sponge.absorb_g(&vec![dummy; max_t_size - t_comm.unshifted.len()]);
        {
            let s = t_comm.shifted.unwrap();
            if s.is_zero() {
                fq_sponge.absorb_g(&[dummy])
            } else {
                fq_sponge.absorb_g(&[s])
            }
        };

        oracles.zeta_chal = ScalarChallenge(fq_sponge.challenge());
        oracles.zeta = oracles.zeta_chal.to_field(&index.srs.get_ref().endo_r);

        // evaluate the polynomials

        let evlp = [oracles.zeta, oracles.zeta * &index.cs.domain.d1.group_gen];
        let evals = evlp
            .iter()
            .map(|e| ProofEvaluations::<Vec<Fr<G>>> {
                l: l.eval(*e, index.max_poly_size),
                r: r.eval(*e, index.max_poly_size),
                o: o.eval(*e, index.max_poly_size),
                z: z.eval(*e, index.max_poly_size),
                t: t.eval(*e, index.max_poly_size),

                sigma1: index.cs.sigmam[0].eval(*e, index.max_poly_size),
                sigma2: index.cs.sigmam[1].eval(*e, index.max_poly_size),

                f: Vec::new(),
            })
            .collect::<Vec<_>>();
        let mut evals = [evals[0].clone(), evals[1].clone()];

        let evlp1 = [
            evlp[0].pow(&[index.max_poly_size as u64]),
            evlp[1].pow(&[index.max_poly_size as u64]),
        ];
        let e = &evals
            .iter()
            .zip(evlp1.iter())
            .map(|(es, &e1)| ProofEvaluations::<Fr<G>> {
                l: DensePolynomial::eval_polynomial(&es.l, e1),
                r: DensePolynomial::eval_polynomial(&es.r, e1),
                o: DensePolynomial::eval_polynomial(&es.o, e1),
                z: DensePolynomial::eval_polynomial(&es.z, e1),
                t: DensePolynomial::eval_polynomial(&es.t, e1),

                sigma1: DensePolynomial::eval_polynomial(&es.sigma1, e1),
                sigma2: DensePolynomial::eval_polynomial(&es.sigma2, e1),

                f: Fr::<G>::zero(),
            })
            .collect::<Vec<_>>();

        // compute and evaluate linearization polynomial

        let f = &(&(&(&(&index.cs.gnrc_lnrz(&e[0])
            + &index
                .cs
                .psdn_lnrz(&e, &index.cs.fr_sponge_params, &alpha[range::PSDN]))
            + &index.cs.ecad_lnrz(&e, &alpha[range::ADD]))
            + &index.cs.vbmul_lnrz(&e, &alpha[range::MUL]))
            + &index.cs.endomul_lnrz(&e, &alpha[range::ENDML]))
            + &index.cs.perm_lnrz(&e, &z, &oracles, &alpha[range::PERM]);

        evals[0].f = f.eval(evlp[0], index.max_poly_size);
        evals[1].f = f.eval(evlp[1], index.max_poly_size);

        let fq_sponge_before_evaluations = fq_sponge.clone();
        let mut fr_sponge = {
            let mut s = EFrSponge::new(index.cs.fr_sponge_params.clone());
            s.absorb(&fq_sponge.digest());
            s
        };
        let p_eval = if p.is_zero() {
            [Vec::new(), Vec::new()]
        } else {
<<<<<<< HEAD
            [vec![p.evaluate(evlp[0])], vec![p.evaluate(evlp[1])]]
=======
            [vec![p.evaluate(&evlp[0])], vec![p.evaluate(&evlp[1])]]
>>>>>>> c3883db4
        };
        for i in 0..2 {
            fr_sponge.absorb_evaluations(&p_eval[i], &evals[i])
        }

        // query opening scaler challenges
        oracles.v_chal = fr_sponge.challenge();
        oracles.v = oracles.v_chal.to_field(&index.srs.get_ref().endo_r);
        oracles.u_chal = fr_sponge.challenge();
        oracles.u = oracles.u_chal.to_field(&index.srs.get_ref().endo_r);

        // construct the proof
        // --------------------------------------------------------------------
        let polys = prev_challenges
            .iter()
            .map(|(chals, comm)| {
                (
                    DensePolynomial::from_coefficients_vec(b_poly_coefficients(chals)),
                    comm.unshifted.len(),
                )
            })
            .collect::<Vec<_>>();

        let non_hiding = |n: usize| PolyComm {
            unshifted: vec![Fr::<G>::zero(); n],
            shifted: None,
        };

        // The verifier computes the commitment to f as
        //
        // perm_scalars[0] * z_comm + terms involving unblinded commitments
        //
        // Therefore, the coefficient of the blinding base in the f commitment is
        // perm_scalars[0] * the coefficient in the z commitment.
        let omega_f = {
<<<<<<< HEAD
            let zkp = index.cs.zkpm.evaluate(oracles.zeta);
=======
            let zkp = index.cs.zkpm.evaluate(&oracles.zeta);
>>>>>>> c3883db4
            let evals = (0..2)
                .map(|i| evals[i].combine(evlp[i]))
                .collect::<Vec<_>>();
            let perm_scalar0 = ConstraintSystem::perm_scalars(
                &evals,
                &oracles,
                (index.cs.r, index.cs.o),
                &alpha[range::PERM],
                n as u64,
                zkp,
                // TODO: This 3 is the zero knowledge padding offset. Should be pulled out into
                // a variable.
                index.cs.sid[n - 3],
            )[0];
            omega_z.map(|x| perm_scalar0 * x)
        };

        let mut polynoms = polys
            .iter()
            .map(|(p, n)| (p, None, non_hiding(*n)))
            .collect::<Vec<_>>();
        polynoms.extend(vec![
            (&p, None, non_hiding(1)),
            (&l, None, omega_l),
            (&r, None, omega_r),
            (&o, None, omega_o),
            (&z, None, omega_z),
            (&f, None, omega_f),
            (&index.cs.sigmam[0], None, non_hiding(1)),
            (&index.cs.sigmam[1], None, non_hiding(1)),
            (&t, Some(index.max_quot_size), omega_t),
        ]);

        let proof = Self {
            commitments: ProverCommitments {
                l_comm,
                r_comm,
                o_comm,
                z_comm,
                t_comm,
            },
            proof: index.srs.get_ref().open(
                group_map,
                polynoms,
                &evlp.to_vec(),
                oracles.v,
                oracles.u,
                fq_sponge_before_evaluations,
                rng,
            ),
            evals,
            public,
            prev_challenges,
        };

        Ok(proof)
    }
}<|MERGE_RESOLUTION|>--- conflicted
+++ resolved
@@ -6,13 +6,6 @@
 
 pub use super::{index::Index, range};
 use crate::plonk_sponge::FrSponge;
-<<<<<<< HEAD
-use algebra::{AffineCurve, Field, One, PrimeField, UniformRand, Zero};
-use commitment_dlog::commitment::{
-    b_poly_coefficients, CommitmentCurve, CommitmentField, OpeningProof, PolyComm,
-};
-use ff_fft::{DenseOrSparsePolynomial, DensePolynomial, Evaluations, Radix2EvaluationDomain as D};
-=======
 use ark_ec::AffineCurve;
 use ark_ff::{Field, One, PrimeField, UniformRand, Zero};
 use ark_poly::{
@@ -22,7 +15,6 @@
 use commitment_dlog::commitment::{
     b_poly_coefficients, CommitmentCurve, CommitmentField, OpeningProof, PolyComm,
 };
->>>>>>> c3883db4
 use oracle::{rndoracle::ProofError, sponge::ScalarChallenge, utils::PolyUtils, FqSponge};
 use plonk_circuits::{
     constraints::ConstraintSystem,
@@ -34,14 +26,8 @@
 type Fq<G> = <G as AffineCurve>::BaseField;
 
 #[derive(Clone)]
-<<<<<<< HEAD
-#[cfg_attr(feature = "ocaml_types", derive(ocaml::ToValue, ocaml::FromValue))]
+#[cfg_attr(feature = "ocaml_types", derive(ocaml::IntoValue, ocaml::FromValue))]
 pub struct ProverCommitments<G: AffineCurve> {
-=======
-#[cfg_attr(feature = "ocaml_types", derive(ocaml::IntoValue, ocaml::FromValue))]
-pub struct ProverCommitments<G: AffineCurve>
-{
->>>>>>> c3883db4
     pub l_comm: PolyComm<G>,
     pub r_comm: PolyComm<G>,
     pub o_comm: PolyComm<G>,
@@ -49,15 +35,8 @@
     pub t_comm: PolyComm<G>,
 }
 
-<<<<<<< HEAD
-#[cfg_attr(feature = "ocaml_types", derive(ocaml::ToValue, ocaml::FromValue))]
-#[cfg(feature = "ocaml_types")]
+#[cfg_attr(feature = "ocaml_types", derive(ocaml::IntoValue, ocaml::FromValue))]
 struct CamlProverProof<G: AffineCurve> {
-=======
-#[cfg_attr(feature = "ocaml_types", derive(ocaml::IntoValue, ocaml::FromValue))]
-struct CamlProverProof<G: AffineCurve>
-{
->>>>>>> c3883db4
     pub commitments: ProverCommitments<G>,
     pub proof: OpeningProof<G>,
     // OCaml doesn't have sized arrays, so we have to convert to a tuple..
@@ -85,28 +64,13 @@
 }
 
 #[cfg(feature = "ocaml_types")]
-<<<<<<< HEAD
-unsafe impl<G: AffineCurve + ocaml::ToValue> ocaml::ToValue for ProverProof<G>
+unsafe impl<G: AffineCurve + ocaml::IntoValue> ocaml::IntoValue for ProverProof<G>
 where
-    G::ScalarField: ocaml::ToValue,
+    G::ScalarField: ocaml::IntoValue,
 {
-    fn to_value(self) -> ocaml::Value {
-        ocaml::ToValue::to_value(CamlProverProof {
-            commitments: self.commitments,
-            proof: self.proof,
-            evals: {
-                let [evals0, evals1] = self.evals;
-                (evals0, evals1)
-            },
-            public: self.public,
-            prev_challenges: self.prev_challenges,
-        })
-=======
-unsafe impl<G: AffineCurve + ocaml::IntoValue> ocaml::IntoValue for ProverProof<G> where
-    G::ScalarField: ocaml::IntoValue {
     fn into_value(self, runtime: &ocaml::Runtime) -> ocaml::Value {
         ocaml::IntoValue::into_value(
-            CamlProverProof{
+            CamlProverProof {
                 commitments: self.commitments,
                 proof: self.proof,
                 evals: {
@@ -114,22 +78,18 @@
                     (evals0, evals1)
                 },
                 public: self.public,
-                prev_challenges: self.prev_challenges
-            }, runtime)
->>>>>>> c3883db4
+                prev_challenges: self.prev_challenges,
+            },
+            runtime,
+        )
     }
 }
 
 #[cfg(feature = "ocaml_types")]
-<<<<<<< HEAD
-unsafe impl<G: AffineCurve + ocaml::FromValue> ocaml::FromValue for ProverProof<G>
+unsafe impl<'a, G: AffineCurve + ocaml::FromValue<'a>> ocaml::FromValue<'a> for ProverProof<G>
 where
-    G::ScalarField: ocaml::FromValue,
+    G::ScalarField: ocaml::FromValue<'a>,
 {
-=======
-unsafe impl<'a, G: AffineCurve + ocaml::FromValue<'a>> ocaml::FromValue<'a> for ProverProof<G> where
-    G::ScalarField: ocaml::FromValue<'a> {
->>>>>>> c3883db4
     fn from_value(v: ocaml::Value) -> Self {
         let p: CamlProverProof<G> = ocaml::FromValue::from_value(v);
         ProverProof {
@@ -238,11 +198,7 @@
                 * &(witness[j + n] + &(index.cs.sigmal1[1][j] * &oracles.beta) + &oracles.gamma)
                 * &(witness[j + 2 * n] + &(index.cs.sigmal1[2][j] * &oracles.beta) + &oracles.gamma)
         });
-<<<<<<< HEAD
-        algebra::fields::batch_inversion::<Fr<G>>(&mut z[1..=n - 3]);
-=======
         ark_ff::batch_inversion::<Fr<G>>(&mut z[1..=n - 3]);
->>>>>>> c3883db4
         (0..n - 3).for_each(|j| {
             let x = z[j];
             z[j + 1] *= &(x
@@ -426,11 +382,7 @@
         let p_eval = if p.is_zero() {
             [Vec::new(), Vec::new()]
         } else {
-<<<<<<< HEAD
-            [vec![p.evaluate(evlp[0])], vec![p.evaluate(evlp[1])]]
-=======
             [vec![p.evaluate(&evlp[0])], vec![p.evaluate(&evlp[1])]]
->>>>>>> c3883db4
         };
         for i in 0..2 {
             fr_sponge.absorb_evaluations(&p_eval[i], &evals[i])
@@ -466,11 +418,7 @@
         // Therefore, the coefficient of the blinding base in the f commitment is
         // perm_scalars[0] * the coefficient in the z commitment.
         let omega_f = {
-<<<<<<< HEAD
-            let zkp = index.cs.zkpm.evaluate(oracles.zeta);
-=======
             let zkp = index.cs.zkpm.evaluate(&oracles.zeta);
->>>>>>> c3883db4
             let evals = (0..2)
                 .map(|i| evals[i].combine(evlp[i]))
                 .collect::<Vec<_>>();
