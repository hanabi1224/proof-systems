--- conflicted
+++ resolved
@@ -1,12 +1,6 @@
-<<<<<<< HEAD
-use algebra::{
-    curves::models::short_weierstrass_jacobian::GroupAffine as SWJAffine, AffineCurve, BitIterator,
-    Field, One, PrimeField, ProjectiveCurve, SWModelParameters, Zero,
-=======
 use ark_ec::{
     models::short_weierstrass_jacobian::GroupAffine as SWJAffine, AffineCurve, ProjectiveCurve,
     SWModelParameters,
->>>>>>> c3883db4
 };
 use ark_ff::{BitIteratorBE, Field, One, PrimeField, Zero};
 use itertools::Itertools;
@@ -655,211 +649,4 @@
         v[0], v[1], v[2], v[3], v[4], v[5], v[6], v[7], v[8], v[9], v[10], v[11], v[12], v[13],
         v[14], v[15],
     ]
-<<<<<<< HEAD
-}
-
-#[test]
-fn test_batch_double_in_place() {
-    use algebra::{
-        bn_382::g::{Affine as GAffine, Bn_382GParameters as P},
-        bn_382::{Fp, Fq},
-        UniformRand,
-    };
-
-    let n = 10;
-
-    let x: Fq = UniformRand::rand(&mut rand::thread_rng());
-    let g = GAffine::prime_subgroup_generator()
-        .mul(x.into_repr())
-        .into_affine();
-
-    let mut denominators = vec![Fp::zero(); n];
-
-    let p0 = vec![g; 10];
-    let mut p = p0.clone();
-
-    // double in place twice
-    for _ in 0..2 {
-        for i in 0..n {
-            denominators[i] = p[i].y.double();
-        }
-        algebra::fields::batch_inversion::<Fp>(&mut denominators);
-
-        // TODO: Use less memory
-        for i in 0..n {
-            let d = denominators[i];
-            let sq = p[i].x.square();
-            let s = (sq.double() + &sq + &P::COEFF_A) * &d;
-            let x = s.square() - &p[i].x.double();
-            let y = -p[i].y - &(s * &(x - &p[i].x));
-            p[i].x = x;
-            p[i].y = y;
-        }
-    }
-
-    let mut p1: Vec<_> = p0.iter().map(|x| x.into_projective()).collect();
-    for x in p1.iter_mut() {
-        x.double_in_place();
-        x.double_in_place();
-    }
-
-    let p: Vec<_> = p.iter().map(|x| x.into_projective()).collect();
-
-    assert_eq!(p, p1);
-}
-
-#[test]
-fn test_batch_add_assign() {
-    use algebra::{
-        bn_382::g::Affine as GAffine,
-        bn_382::{Fp, Fq},
-        UniformRand,
-    };
-    let n = 10;
-
-    let mut denominators = vec![Fp::zero(); n];
-    let x1: Fq = UniformRand::rand(&mut rand::thread_rng());
-    let g1 = vec![
-        GAffine::prime_subgroup_generator()
-            .mul(x1.into_repr())
-            .into_affine();
-        n
-    ];
-
-    let x2: Fq = UniformRand::rand(&mut rand::thread_rng());
-    let g2 = vec![
-        GAffine::prime_subgroup_generator()
-            .mul(x2.into_repr())
-            .into_affine();
-        n
-    ];
-
-    let mut res_batch = g1.clone();
-    batch_add_assign(&mut denominators, &mut res_batch, &g2);
-    let res_batch: Vec<_> = res_batch.iter().map(|x| x.into_projective()).collect();
-
-    let res: Vec<_> = g1
-        .iter()
-        .zip(g2.iter())
-        .map(|(g1, g2)| g1.into_projective() + &g2.into_projective())
-        .collect();
-    assert_eq!(res, res_batch);
-}
-
-#[test]
-fn test_shamir_window_table() {
-    use algebra::{
-        bn_382::g::Affine as GAffine,
-        bn_382::{Fp, Fq},
-        UniformRand,
-    };
-    let n = 10;
-
-    let mut denominators = vec![Fp::zero(); n];
-    let x1: Fq = UniformRand::rand(&mut rand::thread_rng());
-    let g1 = vec![
-        GAffine::prime_subgroup_generator()
-            .mul(x1.into_repr())
-            .into_affine();
-        n
-    ];
-
-    let x2: Fq = UniformRand::rand(&mut rand::thread_rng());
-    let g2 = vec![
-        GAffine::prime_subgroup_generator()
-            .mul(x2.into_repr())
-            .into_affine();
-        n
-    ];
-
-    let t_batch = affine_shamir_window_table(&mut denominators, &g1, &g2);
-
-    let t_sings: Vec<_> = g1
-        .iter()
-        .zip(g2.iter())
-        .map(|(g1, g2)| shamir_window_table(*g1, *g2))
-        .collect();
-
-    for (i, tbl) in t_sings.iter().enumerate() {
-        for j in 0..15 {
-            assert_eq!(tbl[1 + j], t_batch[j][i]);
-        }
-    }
-}
-
-#[test]
-fn bench_combine() {
-    use algebra::{bn_382::g::Affine as GAffine, bn_382::Fq, UniformRand};
-    use std::time::Instant;
-
-    const N: usize = 200_000;
-    const N_OVER_2: usize = N / 2;
-
-    let x1: Fq = UniformRand::rand(&mut rand::thread_rng());
-    let x2 = x1.inverse().unwrap();
-
-    let v1: Vec<GAffine> = (0..N_OVER_2)
-        .map(|_| GAffine::prime_subgroup_generator())
-        .collect();
-    let v2: Vec<GAffine> = (0..N_OVER_2)
-        .map(|_| GAffine::prime_subgroup_generator())
-        .collect();
-
-    let r = {
-        let start = Instant::now();
-        let res = combine(&v1, &v2, x1, x2);
-        println!("combine {:?} {:?}", res.len(), start.elapsed());
-        res
-    };
-
-    {
-        let start = Instant::now();
-        let res = affine_window_combine(&v1, &v2, x1, x2);
-        println!(
-            "affine_window_combine {:?} {:?}",
-            res.len(),
-            start.elapsed()
-        );
-        assert_eq!(r, res);
-    }
-
-    {
-        let start = Instant::now();
-        let res = affine_combine(&v1, &v2, x1, x2);
-        println!("affine_combine {:?} {:?}", res.len(), start.elapsed());
-        assert_eq!(r, res);
-    };
-
-    {
-        let start = Instant::now();
-        let res = window_combine(&v1, &v2, x1, x2);
-        println!("window_combine {:?} {:?}", res.len(), start.elapsed());
-        assert_eq!(r, res);
-    };
-}
-
-#[test]
-fn shamir_equivalence() {
-    use algebra::{
-        bn_382::g::{Affine, Projective},
-        bn_382::Fq as Fr,
-        UniformRand,
-    };
-    use rand_core::OsRng;
-    let rng = &mut OsRng;
-
-    let mut g1: Projective = Affine::prime_subgroup_generator().into_projective();
-    g1 *= Fr::rand(rng);
-    let g1 = g1.into_affine();
-
-    let mut g2: Projective = Affine::prime_subgroup_generator().into_projective();
-    g2 *= Fr::rand(rng);
-    let g2 = g2.into_affine();
-
-    let x1 = Fr::rand(rng);
-    let x2 = Fr::rand(rng);
-
-    assert_eq!(shamir_sum(x1, g1, x2, g2), window_shamir(x1, g1, x2, g2))
-=======
->>>>>>> c3883db4
 }