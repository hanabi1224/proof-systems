--- conflicted
+++ resolved
@@ -74,12 +74,8 @@
     // from quadraticization
     ExtendedWitness(usize),
     Alpha(usize),
-<<<<<<< HEAD
+    // in case of using decomposable folding
     Selector(C::Selector),
-=======
-    // in case of using decomposable folding
-    Selector(C::S),
->>>>>>> b443013b
 }
 
 /// Components to be used to convert multivariate polynomials into "compatible"
@@ -169,21 +165,6 @@
     }
 }
 
-<<<<<<< HEAD
-/// Extra expressions that can be created by folding
-#[derive(Clone, Debug, PartialEq)]
-pub enum ExpExtension<C: FoldingConfig> {
-    U,
-    Error,
-    //from quadraticization
-    ExtendedWitness(usize),
-    Alpha(usize),
-    //in case of using decomposable folding
-    Selector(C::Selector),
-}
-
-///Internal expression used for folding, simplified for that purpose
-=======
 /// Internal expression used for folding.
 /// A "folding" expression is a multivariate polynomial like defined in
 /// [kimchi::circuits::expr] with the following differences:
@@ -193,7 +174,6 @@
 /// shape, with additional columns strictly related to the folding scheme (error
 /// term, etc).
 // TODO: renamed in "RelaxedExpression"?
->>>>>>> b443013b
 #[derive(Clone, Debug, PartialEq, Eq, Hash)]
 pub enum FoldingExp<C: FoldingConfig> {
     Atom(ExtendedFoldingColumn<C>),
