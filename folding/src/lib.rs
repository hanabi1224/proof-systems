--- conflicted
+++ resolved
@@ -249,15 +249,11 @@
         (instance, witness, error_commitments)
     }
 
-<<<<<<< HEAD
     /// Fold two relaxable instances into a relaxed instance.
     /// It is parametrized by two different types `A` and `B` that represent
     /// "relaxable" instances to be able to fold a normal and "already relaxed"
     /// instance.
-    pub fn fold_instance_pair<A, B>(
-=======
     pub fn fold_instance_pair<A, B, Sponge>(
->>>>>>> f42d0c1f
         &self,
         a: A,
         b: B,
