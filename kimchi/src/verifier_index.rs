--- conflicted
+++ resolved
@@ -110,11 +110,7 @@
     #[serde(bound = "PolyComm<G>: Serialize + DeserializeOwned")]
     pub chacha_comm: Option<[PolyComm<G>; 4]>,
 
-<<<<<<< HEAD
     /// Range check polynomial commitments
-=======
-    /// Range check commitments
->>>>>>> 93f986a1
     #[serde(bound = "PolyComm<G>: Serialize + DeserializeOwned")]
     pub range_check_comm: Option<[PolyComm<G>; range_check::gadget::GATE_COUNT]>,
 
@@ -125,15 +121,13 @@
     #[serde(bound = "Option<PolyComm<G>>: Serialize + DeserializeOwned")]
     pub foreign_field_add_comm: Option<PolyComm<G>>,
 
-<<<<<<< HEAD
     /// Foreign field multiplication gates polynomial commitments
     #[serde(bound = "Option<PolyComm<G>>: Serialize + DeserializeOwned")]
     pub foreign_field_mul_comm: Option<PolyComm<G>>,
-=======
+
     /// Xor commitments
     #[serde(bound = "Option<PolyComm<G>>: Serialize + DeserializeOwned")]
     pub xor_comm: Option<PolyComm<G>>,
->>>>>>> 93f986a1
 
     /// wire coordinate shifts
     #[serde_as(as = "[o1_utils::serialization::SerdeAs; PERMUTS]")]
@@ -269,7 +263,6 @@
                         .commit_evaluations_non_hiding(domain, &poly.eval8, None)
                 }),
 
-<<<<<<< HEAD
             foreign_field_mul_comm: self
                 .cs
                 .foreign_field_mul_selector_poly
@@ -278,12 +271,11 @@
                     self.srs
                         .commit_evaluations_non_hiding(domain, &poly.eval8, None)
                 }),
-=======
+
             xor_comm: self.cs.xor_selector_poly.as_ref().map(|poly| {
                 self.srs
                     .commit_evaluations_non_hiding(domain, &poly.eval8, None)
             }),
->>>>>>> 93f986a1
 
             shift: self.cs.shift,
             zkpm: {
