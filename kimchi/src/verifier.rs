--- conflicted
+++ resolved
@@ -377,12 +377,8 @@
                 gamma,
                 joint_combiner: joint_combiner.as_ref().map(|j| j.1),
                 endo_coefficient: index.endo,
-<<<<<<< HEAD
-                mds: index.fr_sponge_params.mds.clone(),
+                mds: &G::sponge_params().mds,
                 foreign_field_modulus: index.foreign_field_modulus.clone(),
-=======
-                mds: &G::sponge_params().mds,
->>>>>>> 041f48f6
             };
             ft_eval0 -= PolishToken::evaluate(
                 &index.linearization.constant_term,
@@ -600,12 +596,8 @@
                 gamma: oracles.gamma,
                 joint_combiner: oracles.joint_combiner.as_ref().map(|j| j.1),
                 endo_coefficient: index.endo,
-<<<<<<< HEAD
-                mds: index.fr_sponge_params.mds.clone(),
+                mds: &G::sponge_params().mds,
                 foreign_field_modulus: index.foreign_field_modulus.clone(),
-=======
-                mds: &G::sponge_params().mds,
->>>>>>> 041f48f6
             };
 
             for (col, tokens) in &index.linearization.index_terms {
