--- conflicted
+++ resolved
@@ -9,18 +9,11 @@
     },
     curve::KimchiCurve,
     linearization::expr_linearization,
+    verifier_index::VerifierIndex,
 };
-<<<<<<< HEAD
-use crate::linearization::expr_linearization;
-use crate::verifier_index::VerifierIndex;
-use ark_ff::PrimeField;
-use ark_poly::EvaluationDomain;
-use commitment_dlog::{commitment::CommitmentCurve, srs::SRS};
-use oracle::{poseidon::ArithmeticSpongeParams, FqSponge};
-=======
 use ark_poly::EvaluationDomain;
 use commitment_dlog::srs::SRS;
->>>>>>> 528b6e4d
+use oracle::FqSponge;
 use serde::{de::DeserializeOwned, Deserialize, Serialize};
 use serde_with::serde_as;
 use std::sync::Arc;
@@ -51,11 +44,6 @@
 
     /// maximal size of the quotient polynomial according to the supported constraints
     pub max_quot_size: usize,
-<<<<<<< HEAD
-
-    /// random oracle argument parameters
-    #[serde(skip)]
-    pub fq_sponge_params: ArithmeticSpongeParams<G::BaseField>,
 
     /// The verifier index corresponding to this prover index
     #[serde(skip)]
@@ -64,8 +52,6 @@
     /// The verifier index digest corresponding to this prover index
     #[serde_as(as = "Option<o1_utils::serialization::SerdeAs>")]
     pub verifier_index_digest: Option<G::BaseField>,
-=======
->>>>>>> 528b6e4d
 }
 //~spec:endcode
 
@@ -107,8 +93,6 @@
             srs,
             max_poly_size,
             max_quot_size,
-<<<<<<< HEAD
-            fq_sponge_params,
             verifier_index: None,
             verifier_index_digest: None,
         }
@@ -148,8 +132,6 @@
                 verifier_index.digest::<EFqSponge>()
             }
             Some(verifier_index) => verifier_index.digest::<EFqSponge>(),
-=======
->>>>>>> 528b6e4d
         }
     }
 }
