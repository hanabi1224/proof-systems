//! This module implements the prover index as [ProverIndex].

use crate::alphas::Alphas;
use crate::circuits::{
    constraints::ConstraintSystem,
    expr::{Linearization, PolishToken},
    wires::*,
};
use crate::linearization::expr_linearization;
use ark_ff::PrimeField;
use commitment_dlog::{commitment::CommitmentCurve, srs::SRS};
use o1_utils::types::fields::*;
use oracle::poseidon::ArithmeticSpongeParams;
use serde::{de::DeserializeOwned, Deserialize, Serialize};
use serde_with::serde_as;
use std::sync::Arc;

/// The index used by the prover
#[serde_as]
#[derive(Serialize, Deserialize, Debug)]
//~spec:startcode
pub struct ProverIndex<G: CommitmentCurve> {
    /// constraints system polynomials
    #[serde(bound = "ConstraintSystem<ScalarField<G>>: Serialize + DeserializeOwned")]
    pub cs: ConstraintSystem<ScalarField<G>>,

    /// The symbolic linearization of our circuit, which can compile to concrete types once certain values are learned in the protocol.
    #[serde(skip)]
    pub linearization: Linearization<Vec<PolishToken<ScalarField<G>>>>,

    /// The mapping between powers of alpha and constraints
    #[serde(skip)]
    pub powers_of_alpha: Alphas<ScalarField<G>>,

    /// polynomial commitment keys
    #[serde(skip)]
    pub srs: Arc<SRS<G>>,

    /// maximal size of polynomial section
    pub max_poly_size: usize,

    /// maximal size of the quotient polynomial according to the supported constraints
    pub max_quot_size: usize,

    /// random oracle argument parameters
    #[serde(skip)]
    pub fq_sponge_params: ArithmeticSpongeParams<BaseField<G>>,
}
//~spec:endcode

impl<'a, G: CommitmentCurve> ProverIndex<G>
where
    G::BaseField: PrimeField,
{
    /// this function compiles the index from constraints
    pub fn create(
        mut cs: ConstraintSystem<ScalarField<G>>,
        fq_sponge_params: ArithmeticSpongeParams<BaseField<G>>,
        endo_q: ScalarField<G>,
        srs: Arc<SRS<G>>,
    ) -> Self {
        let max_poly_size = srs.g.len();
        if cs.public > 0 {
            assert!(
                max_poly_size >= cs.domain.d1.size as usize,
                "polynomial segment size has to be not smaller that that of the circuit!"
            );
        }
        cs.endo = endo_q;

        // pre-compute the linearization
        let (linearization, powers_of_alpha) = expr_linearization(
            cs.domain.d1,
            cs.chacha8.is_some(),
            !cs.foreign_mul_selector_polys.is_empty(),
            cs.lookup_constraint_system
                .as_ref()
                .map(|lcs| &lcs.configuration),
        );

        // set `max_quot_size` to the degree of the quotient polynomial,
        // which is obtained by looking at the highest monomial in the sum
        // $$\sum_{i=0}^{PERMUTS} (w_i(x) + \beta k_i x + \gamma)$$
        // where the $w_i(x)$ are of degree the size of the domain.
        let max_quot_size = PERMUTS * cs.domain.d1.size as usize;

        ProverIndex {
            cs,
            linearization,
            powers_of_alpha,
            srs,
            max_poly_size,
            max_quot_size,
            fq_sponge_params,
        }
    }
}

pub mod testing {
    use super::*;
    use crate::circuits::{gate::CircuitGate, lookup::tables::LookupTable};
    use commitment_dlog::srs::endos;
    use mina_curves::pasta::{pallas::Affine as Other, vesta::Affine, Fp};

<<<<<<< HEAD
    pub fn new_index_for_test(
        gates: Vec<CircuitGate<Fp>>,
        foreign_modulus: Vec<Fp>,
        public: usize,
    ) -> ProverIndex<Affine> {
        let fp_sponge_params = oracle::pasta::fp_kimchi::params();
        let cs = ConstraintSystem::<Fp>::create(
            gates,
            vec![],
            fp_sponge_params,
            foreign_modulus,
            public,
        )
        .unwrap();
=======
    pub fn new_index_for_test_with_lookups(
        gates: Vec<CircuitGate<Fp>>,
        public: usize,
        lookup_tables: Vec<LookupTable<Fp>>,
    ) -> ProverIndex<Affine> {
        let fp_sponge_params = oracle::pasta::fp_kimchi::params();
        let cs =
            ConstraintSystem::<Fp>::create(gates, lookup_tables, fp_sponge_params, public).unwrap();
>>>>>>> 9d271717

        let mut srs = SRS::<Affine>::create(cs.domain.d1.size as usize);
        srs.add_lagrange_basis(cs.domain.d1);
        let srs = Arc::new(srs);

        let fq_sponge_params = oracle::pasta::fq_kimchi::params();
        let (endo_q, _endo_r) = endos::<Other>();
        ProverIndex::<Affine>::create(cs, fq_sponge_params, endo_q, srs)
    }
    pub fn new_index_for_test(gates: Vec<CircuitGate<Fp>>, public: usize) -> ProverIndex<Affine> {
        new_index_for_test_with_lookups(gates, public, vec![])
    }
}<|MERGE_RESOLUTION|>--- conflicted
+++ resolved
@@ -102,31 +102,15 @@
     use commitment_dlog::srs::endos;
     use mina_curves::pasta::{pallas::Affine as Other, vesta::Affine, Fp};
 
-<<<<<<< HEAD
-    pub fn new_index_for_test(
+    pub fn new_index_for_test_with_lookups(
         gates: Vec<CircuitGate<Fp>>,
         foreign_modulus: Vec<Fp>,
-        public: usize,
-    ) -> ProverIndex<Affine> {
-        let fp_sponge_params = oracle::pasta::fp_kimchi::params();
-        let cs = ConstraintSystem::<Fp>::create(
-            gates,
-            vec![],
-            fp_sponge_params,
-            foreign_modulus,
-            public,
-        )
-        .unwrap();
-=======
-    pub fn new_index_for_test_with_lookups(
-        gates: Vec<CircuitGate<Fp>>,
         public: usize,
         lookup_tables: Vec<LookupTable<Fp>>,
     ) -> ProverIndex<Affine> {
         let fp_sponge_params = oracle::pasta::fp_kimchi::params();
         let cs =
-            ConstraintSystem::<Fp>::create(gates, lookup_tables, fp_sponge_params, public).unwrap();
->>>>>>> 9d271717
+            ConstraintSystem::<Fp>::create(gates, lookup_tables, fp_sponge_params, foreign_modulus, public).unwrap();
 
         let mut srs = SRS::<Affine>::create(cs.domain.d1.size as usize);
         srs.add_lagrange_basis(cs.domain.d1);
@@ -136,7 +120,7 @@
         let (endo_q, _endo_r) = endos::<Other>();
         ProverIndex::<Affine>::create(cs, fq_sponge_params, endo_q, srs)
     }
-    pub fn new_index_for_test(gates: Vec<CircuitGate<Fp>>, public: usize) -> ProverIndex<Affine> {
-        new_index_for_test_with_lookups(gates, public, vec![])
+    pub fn new_index_for_test(gates: Vec<CircuitGate<Fp>>, foreign_modulus: Vec<Fp>, public: usize) -> ProverIndex<Affine> {
+        new_index_for_test_with_lookups(gates, foreign_modulus, public, vec![])
     }
 }