//! This module implements the prover index as [`ProverIndex`].

use crate::{
    alphas::Alphas,
    circuits::{
        constraints::{ColumnEvaluations, ConstraintSystem, EvaluatedColumnCoefficients},
        expr::{Linearization, PolishToken},
    },
    curve::KimchiCurve,
    linearization::expr_linearization,
    verifier_index::VerifierIndex,
};
use ark_poly::EvaluationDomain;
use commitment_dlog::srs::SRS;
use mina_poseidon::FqSponge;
use serde::{de::DeserializeOwned, Deserialize, Serialize};
use serde_with::serde_as;
use std::sync::Arc;

/// The index used by the prover
#[serde_as]
#[derive(Serialize, Deserialize, Debug)]
//~spec:startcode
pub struct ProverIndex<G: KimchiCurve> {
    /// constraints system polynomials
    #[serde(bound = "ConstraintSystem<G::ScalarField>: Serialize + DeserializeOwned")]
    pub cs: ConstraintSystem<G::ScalarField>,

    /// The symbolic linearization of our circuit, which can compile to concrete types once certain values are learned in the protocol.
    #[serde(skip)]
    pub linearization: Linearization<Vec<PolishToken<G::ScalarField>>>,

    /// The mapping between powers of alpha and constraints
    #[serde(skip)]
    pub powers_of_alpha: Alphas<G::ScalarField>,

    /// polynomial commitment keys
    #[serde(skip)]
    pub srs: Arc<SRS<G>>,

    /// maximal size of polynomial section
    pub max_poly_size: usize,

<<<<<<< HEAD
=======
    /// maximal size of the quotient polynomial according to the supported constraints
    pub max_quot_size: usize,

    #[serde(bound = "EvaluatedColumnCoefficients<G::ScalarField>: Serialize + DeserializeOwned")]
    pub evaluated_column_coefficients: EvaluatedColumnCoefficients<G::ScalarField>,

    #[serde(bound = "ColumnEvaluations<G::ScalarField>: Serialize + DeserializeOwned")]
    pub column_evaluations: ColumnEvaluations<G::ScalarField>,

>>>>>>> 6978fa22
    /// The verifier index corresponding to this prover index
    #[serde(skip)]
    pub verifier_index: Option<VerifierIndex<G>>,

    /// The verifier index digest corresponding to this prover index
    #[serde_as(as = "Option<o1_utils::serialization::SerdeAs>")]
    pub verifier_index_digest: Option<G::BaseField>,
}
//~spec:endcode

impl<G: KimchiCurve> ProverIndex<G> {
    /// this function compiles the index from constraints
    ///
    /// # Panics
    ///
    /// Will panic if `polynomial segment size` is bigger than `circuit`.
    pub fn create(
        mut cs: ConstraintSystem<G::ScalarField>,
        endo_q: G::ScalarField,
        srs: Arc<SRS<G>>,
    ) -> Self {
        let max_poly_size = srs.g.len();
        if cs.public > 0 {
            assert!(
                max_poly_size >= cs.domain.d1.size(),
                "polynomial segment size has to be not smaller than that of the circuit!"
            );
        }
        cs.endo = endo_q;

        // pre-compute the linearization
        let (linearization, powers_of_alpha) = expr_linearization(&cs.feature_flags, true);

<<<<<<< HEAD
=======
        // set `max_quot_size` to the degree of the quotient polynomial,
        // which is obtained by looking at the highest monomial in the sum
        // $$\sum_{i=0}^{PERMUTS} (w_i(x) + \beta k_i x + \gamma)$$
        // where the $w_i(x)$ are of degree the size of the domain.
        let max_quot_size = PERMUTS * cs.domain.d1.size();

        let evaluated_column_coefficients = cs.evaluated_column_coefficients();

        let column_evaluations = cs.column_evaluations(&evaluated_column_coefficients);

>>>>>>> 6978fa22
        ProverIndex {
            cs,
            linearization,
            powers_of_alpha,
            srs,
            max_poly_size,
<<<<<<< HEAD
=======
            max_quot_size,
            evaluated_column_coefficients,
            column_evaluations,
>>>>>>> 6978fa22
            verifier_index: None,
            verifier_index_digest: None,
        }
    }

    /// Retrieve or compute the digest for the corresponding verifier index.
    /// If the digest is not already cached inside the index, store it.
    pub fn compute_verifier_index_digest<
        EFqSponge: Clone + FqSponge<G::BaseField, G, G::ScalarField>,
    >(
        &mut self,
    ) -> G::BaseField {
        if let Some(verifier_index_digest) = self.verifier_index_digest {
            return verifier_index_digest;
        }

        if self.verifier_index.is_none() {
            self.verifier_index = Some(self.verifier_index());
        }

        let verifier_index_digest = self.verifier_index_digest::<EFqSponge>();
        self.verifier_index_digest = Some(verifier_index_digest);
        verifier_index_digest
    }

    /// Retrieve or compute the digest for the corresponding verifier index.
    pub fn verifier_index_digest<EFqSponge: Clone + FqSponge<G::BaseField, G, G::ScalarField>>(
        &self,
    ) -> G::BaseField {
        if let Some(verifier_index_digest) = self.verifier_index_digest {
            return verifier_index_digest;
        }

        match &self.verifier_index {
            None => {
                let verifier_index = self.verifier_index();
                verifier_index.digest::<EFqSponge>()
            }
            Some(verifier_index) => verifier_index.digest::<EFqSponge>(),
        }
    }
}

pub mod testing {
    use super::*;
    use crate::circuits::{
        gate::CircuitGate,
        lookup::{runtime_tables::RuntimeTableCfg, tables::LookupTable},
    };
    use commitment_dlog::srs::endos;
    use mina_curves::pasta::{Fp, Pallas, Vesta};
    use num_bigint::BigUint;

    /// Create new index for lookups.
    ///
    /// # Panics
    ///
    /// Will panic if `constraint system` is not built with `gates` input.
    pub fn new_index_for_test_with_lookups(
        gates: Vec<CircuitGate<Fp>>,
        public: usize,
        prev_challenges: usize,
        lookup_tables: Vec<LookupTable<Fp>>,
        runtime_tables: Option<Vec<RuntimeTableCfg<Fp>>>,
        foreign_modulus: Option<BigUint>,
    ) -> ProverIndex<Vesta> {
        // not sure if theres a smarter way instead of the double unwrap, but should be fine in the test
        let cs = ConstraintSystem::<Fp>::create(gates)
            .lookup(lookup_tables)
            .runtime(runtime_tables)
            .public(public)
            .prev_challenges(prev_challenges)
            .foreign_field_modulus(&foreign_modulus)
            .build()
            .unwrap();
        let mut srs = SRS::<Vesta>::create(cs.domain.d1.size());
        srs.add_lagrange_basis(cs.domain.d1);
        let srs = Arc::new(srs);

        let (endo_q, _endo_r) = endos::<Pallas>();
        ProverIndex::<Vesta>::create(cs, endo_q, srs)
    }

    pub fn new_index_for_test(gates: Vec<CircuitGate<Fp>>, public: usize) -> ProverIndex<Vesta> {
        new_index_for_test_with_lookups(gates, public, 0, vec![], None, None)
    }
}<|MERGE_RESOLUTION|>--- conflicted
+++ resolved
@@ -41,18 +41,12 @@
     /// maximal size of polynomial section
     pub max_poly_size: usize,
 
-<<<<<<< HEAD
-=======
-    /// maximal size of the quotient polynomial according to the supported constraints
-    pub max_quot_size: usize,
-
     #[serde(bound = "EvaluatedColumnCoefficients<G::ScalarField>: Serialize + DeserializeOwned")]
     pub evaluated_column_coefficients: EvaluatedColumnCoefficients<G::ScalarField>,
 
     #[serde(bound = "ColumnEvaluations<G::ScalarField>: Serialize + DeserializeOwned")]
     pub column_evaluations: ColumnEvaluations<G::ScalarField>,
 
->>>>>>> 6978fa22
     /// The verifier index corresponding to this prover index
     #[serde(skip)]
     pub verifier_index: Option<VerifierIndex<G>>,
@@ -86,31 +80,18 @@
         // pre-compute the linearization
         let (linearization, powers_of_alpha) = expr_linearization(&cs.feature_flags, true);
 
-<<<<<<< HEAD
-=======
-        // set `max_quot_size` to the degree of the quotient polynomial,
-        // which is obtained by looking at the highest monomial in the sum
-        // $$\sum_{i=0}^{PERMUTS} (w_i(x) + \beta k_i x + \gamma)$$
-        // where the $w_i(x)$ are of degree the size of the domain.
-        let max_quot_size = PERMUTS * cs.domain.d1.size();
-
         let evaluated_column_coefficients = cs.evaluated_column_coefficients();
 
         let column_evaluations = cs.column_evaluations(&evaluated_column_coefficients);
 
->>>>>>> 6978fa22
         ProverIndex {
             cs,
             linearization,
             powers_of_alpha,
             srs,
             max_poly_size,
-<<<<<<< HEAD
-=======
-            max_quot_size,
             evaluated_column_coefficients,
             column_evaluations,
->>>>>>> 6978fa22
             verifier_index: None,
             verifier_index_digest: None,
         }
