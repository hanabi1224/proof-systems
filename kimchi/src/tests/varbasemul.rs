--- conflicted
+++ resolved
@@ -38,11 +38,6 @@
         });
     }
 
-<<<<<<< HEAD
-    let index = new_index_for_test(gates, vec![], PUBLIC);
-
-=======
->>>>>>> 1361947c
     let mut witness: [Vec<F>; COLUMNS] =
         array_init(|_| vec![F::zero(); rows_per_scalar * num_scalars]);
 
