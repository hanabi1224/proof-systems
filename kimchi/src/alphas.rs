--- conflicted
+++ resolved
@@ -321,13 +321,8 @@
 
     #[test]
     fn get_alphas_for_spec() {
-<<<<<<< HEAD
-        let gates = vec![CircuitGate::<Fp>::zero(Wire::new(0)); 2];
+        let gates = vec![CircuitGate::<Fp>::zero(Wire::for_row(0)); 2];
         let index = new_index_for_test::<Vesta>(gates, 0);
-=======
-        let gates = vec![CircuitGate::<Fp>::zero(Wire::for_row(0)); 2];
-        let index = new_index_for_test(gates, 0);
->>>>>>> 93f986a1
         let (_linearization, powers_of_alpha) = expr_linearization(
             index.cs.chacha8.is_some(),
             index.cs.range_check_selector_polys.is_some(),
@@ -337,12 +332,9 @@
                 .as_ref()
                 .map(|lcs| &lcs.configuration),
             index.cs.foreign_field_add_selector_poly.is_some(),
-<<<<<<< HEAD
             index.cs.foreign_field_mul_selector_poly.is_some(),
-=======
             index.cs.xor_selector_poly.is_some(),
             true,
->>>>>>> 93f986a1
         );
         // make sure this is present in the specification
         let manifest_dir = std::env::var("CARGO_MANIFEST_DIR").unwrap();
