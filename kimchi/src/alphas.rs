--- conflicted
+++ resolved
@@ -331,18 +331,17 @@
                 .lookup_constraint_system
                 .as_ref()
                 .map(|lcs| &lcs.configuration),
-<<<<<<< HEAD
-            index.cs.foreign_field_add_selector_poly.is_some(),
-            index.cs.foreign_field_mul_selector_poly.is_some(),
-            index.cs.xor_selector_poly.is_some(),
-=======
             index
                 .cs
                 .column_evaluations
                 .foreign_field_add_selector8
                 .is_some(),
+            index
+                .cs
+                .column_evaluations
+                .foreign_field_mul_selector8
+                .is_some(),
             index.cs.column_evaluations.xor_selector8.is_some(),
->>>>>>> 5eeac157
             true,
         );
         // make sure this is present in the specification
