use crate::circuits::{
    domains::EvaluationDomains,
    gate::{CircuitGate, CurrOrNext, GateType},
<<<<<<< HEAD
    lookup::tables::{combine_table_entry, get_table, GateLookupTable, LookupTable, XOR_TABLE_ID},
=======
    lookup::tables::{
        combine_table_entry, get_table, GateLookupTable, GatesLookupMaps, GatesLookupSpec,
        LookupTable, RANGE_CHECK_TABLE_ID, XOR_TABLE_ID,
    },
>>>>>>> 48854faf
};
use ark_ff::{FftField, Field, One, Zero};
use ark_poly::{EvaluationDomain, Evaluations as E, Radix2EvaluationDomain as D};
use o1_utils::field_helpers::i32_to_field;
use serde::{Deserialize, Serialize};
use std::collections::HashSet;
use std::ops::{Mul, Neg};
use strum_macros::EnumIter;

type Evaluations<Field> = E<Field, D<Field>>;

fn max_lookups_per_row(kinds: &[LookupPattern]) -> usize {
    kinds
        .iter()
        .fold(0, |acc, x| std::cmp::max(x.max_lookups_per_row(), acc))
}

/// Specifies whether a constraint system uses joint lookups. Used to make sure we
/// squeeze the challenge `joint_combiner` when needed, and not when not needed.
#[derive(Copy, Clone, Debug, Serialize, Deserialize)]
pub enum LookupsUsed {
    Single,
    Joint,
}

/// Describes the desired lookup configuration.
#[derive(Clone, Serialize, Deserialize, Debug)]
pub struct LookupInfo {
    /// A single lookup constraint is a vector of lookup constraints to be applied at a row.
    /// This is a vector of all the kinds of lookup constraints in this configuration.
    pub kinds: Vec<LookupPattern>,
    /// The maximum length of an element of `kinds`. This can be computed from `kinds`.
    pub max_per_row: usize,
    /// The maximum joint size of any joint lookup in a constraint in `kinds`. This can be computed from `kinds`.
    pub max_joint_size: u32,
}

impl LookupInfo {
    /// Create the default lookup configuration.
    pub fn create() -> Self {
        let kinds: Vec<_> = GateType::lookup_kinds();

        let max_per_row = max_lookups_per_row(&kinds);

        LookupInfo {
            max_joint_size: kinds
                .iter()
                .fold(0, |acc, v| std::cmp::max(acc, v.max_joint_size())),

            kinds,
            max_per_row,
        }
    }

    /// Check what kind of lookups, if any, are used by this circuit.
    pub fn lookup_used<F: FftField>(&self, gates: &[CircuitGate<F>]) -> Option<LookupsUsed> {
        let mut lookups_used = None;
        for g in gates.iter() {
            let typ = g.typ;

            for r in &[CurrOrNext::Curr, CurrOrNext::Next] {
                if let Some(lookup_pattern) = LookupPattern::from_gate(typ, *r) {
                    if lookup_pattern.max_joint_size() > 1 {
                        return Some(LookupsUsed::Joint);
                    } else {
                        lookups_used = Some(LookupsUsed::Single);
                    }
                }
            }
        }
        lookups_used
    }

    /// Each entry in `kinds` has a corresponding selector polynomial that controls whether that
    /// lookup kind should be enforced at a given row. This computes those selector polynomials.
    pub fn selector_polynomials_and_tables<F: FftField>(
        &self,
        domain: &EvaluationDomains<F>,
        gates: &[CircuitGate<F>],
    ) -> (Vec<Evaluations<F>>, Vec<LookupTable<F>>) {
        let n = domain.d1.size();
        let mut selector_values: Vec<_> = self.kinds.iter().map(|_| vec![F::zero(); n]).collect();
        let mut gate_tables = HashSet::new();

        // TODO: is take(n) useful here? I don't see why we need this
        for (i, gate) in gates.iter().enumerate().take(n) {
            let typ = gate.typ;

            if let Some(lookup_pattern) = LookupPattern::from_gate(typ, CurrOrNext::Curr) {
                selector_values[lookup_pattern.to_index()][i] = F::one();
                if let Some(table_kind) = lookup_pattern.table() {
                    gate_tables.insert(table_kind);
                }
            }
            if let Some(lookup_pattern) = LookupPattern::from_gate(typ, CurrOrNext::Next) {
                selector_values[lookup_pattern.to_index()][i + 1] = F::one();
                if let Some(table_kind) = lookup_pattern.table() {
                    gate_tables.insert(table_kind);
                }
            }
        }

        // Actually, don't need to evaluate over domain 8 here.
        // TODO: so why do it :D?
        let selector_values8: Vec<_> = selector_values
            .into_iter()
            .map(|v| {
                E::<F, D<F>>::from_vec_and_domain(v, domain.d1)
                    .interpolate()
                    .evaluate_over_domain(domain.d8)
            })
            .collect();
        let res_tables: Vec<_> = gate_tables.into_iter().map(get_table).collect();
        (selector_values8, res_tables)
    }

    /// For each row in the circuit, which lookup-constraints should be enforced at that row.
    pub fn by_row<F: FftField>(&self, gates: &[CircuitGate<F>]) -> Vec<Vec<JointLookupSpec<F>>> {
        let mut kinds = vec![vec![]; gates.len() + 1];
        for i in 0..gates.len() {
            let typ = gates[i].typ;

            if let Some(lookup_pattern) = LookupPattern::from_gate(typ, CurrOrNext::Curr) {
                kinds[i] = lookup_pattern.lookups();
            }
            if let Some(lookup_pattern) = LookupPattern::from_gate(typ, CurrOrNext::Next) {
                kinds[i + 1] = lookup_pattern.lookups();
            }
        }
        kinds
    }
}

/// A position in the circuit relative to a given row.
#[derive(Clone, Copy, Debug, Serialize, Deserialize)]
pub struct LocalPosition {
    pub row: CurrOrNext,
    pub column: usize,
}

/// Look up a single value in a lookup table. The value may be computed as a linear
/// combination of locally-accessible cells.
#[derive(Clone, Serialize, Deserialize)]
pub struct SingleLookup<F> {
    /// Linear combination of local-positions
    pub value: Vec<(F, LocalPosition)>,
}

impl<F: Copy> SingleLookup<F> {
    /// Evaluate the linear combination specifying the lookup value to a field element.
    pub fn evaluate<K, G: Fn(LocalPosition) -> K>(&self, eval: G) -> K
    where
        K: Zero,
        K: Mul<F, Output = K>,
    {
        self.value
            .iter()
            .fold(K::zero(), |acc, (c, p)| acc + eval(*p) * *c)
    }
}

/// The table ID associated with a particular lookup
#[derive(Clone, Serialize, Deserialize, Debug)]
pub enum LookupTableID {
    /// Look up the value from the given fixed table ID
    Constant(i32),
    /// Look up the value in the table with ID given by the value in the witness column
    WitnessColumn(usize),
}

/// A spec for checking that the given vector belongs to a vector-valued lookup table.
#[derive(Clone, Serialize, Deserialize, Debug)]
pub struct JointLookup<SingleLookup, LookupTableID> {
    /// The ID for the table associated with this lookup.
    /// Positive IDs are intended to be used for the fixed tables associated with individual gates,
    /// with negative IDs reserved for gates defined by the particular constraint system to avoid
    /// accidental collisions.
    pub table_id: LookupTableID,
    pub entry: Vec<SingleLookup>,
}

/// A spec for checking that the given vector belongs to a vector-valued lookup table, where the
/// components of the vector are computed from a linear combination of locally-accessible cells.
pub type JointLookupSpec<F> = JointLookup<SingleLookup<F>, LookupTableID>;

/// A concrete value or representation of a lookup.
pub type JointLookupValue<F> = JointLookup<F, F>;

impl<F: Zero + One + Clone + Neg<Output = F> + From<u64>> JointLookupValue<F> {
    // TODO: Support multiple tables
    /// Evaluate the combined value of a joint-lookup.
    pub fn evaluate(&self, joint_combiner: &F, table_id_combiner: &F) -> F {
        combine_table_entry(
            joint_combiner,
            table_id_combiner,
            self.entry.iter(),
            &self.table_id,
        )
    }
}

impl<F: Copy> JointLookup<SingleLookup<F>, LookupTableID> {
    /// Reduce linear combinations in the lookup entries to a single value, resolving local
    /// positions using the given function.
    pub fn reduce<K, G: Fn(LocalPosition) -> K>(&self, eval: &G) -> JointLookupValue<K>
    where
        K: Zero,
        K: Mul<F, Output = K>,
        K: Neg<Output = K>,
        K: From<u64>,
    {
        let table_id = match self.table_id {
            LookupTableID::Constant(table_id) => i32_to_field(table_id),
            LookupTableID::WitnessColumn(column) => eval(LocalPosition {
                row: CurrOrNext::Curr,
                column,
            }),
        };
        JointLookup {
            table_id,
            entry: self.entry.iter().map(|s| s.evaluate(eval)).collect(),
        }
    }

    /// Evaluate the combined value of a joint-lookup, resolving local positions using the given
    /// function.
    pub fn evaluate<K, G: Fn(LocalPosition) -> K>(
        &self,
        joint_combiner: &K,
        table_id_combiner: &K,
        eval: &G,
    ) -> K
    where
        K: Zero + One + Clone,
        K: Mul<F, Output = K>,
        K: Neg<Output = K>,
        K: From<u64>,
    {
        self.reduce(eval)
            .evaluate(joint_combiner, table_id_combiner)
    }
}

#[derive(Copy, Clone, Serialize, Deserialize, Debug, EnumIter, PartialEq, Eq)]
pub enum LookupPattern {
    ChaCha,
    ChaChaFinal,
    LookupGate,
    RangeCheckGate,
}

impl LookupPattern {
    /// Returns the maximum number of lookups per row that are used by the pattern.
    pub fn max_lookups_per_row(&self) -> usize {
        match self {
            LookupPattern::ChaCha => 4,
            LookupPattern::ChaChaFinal => 4,
            LookupPattern::LookupGate => 3,
        }
    }

    /// Returns the maximum number of values that are used in any vector lookup in this pattern.
    pub fn max_joint_size(&self) -> u32 {
        match self {
            LookupPattern::ChaCha => 3,
            LookupPattern::ChaChaFinal => 3,
            LookupPattern::LookupGate => 2,
        }
    }

    /// Returns the layout of the lookups used by this pattern.
    pub fn lookups<F: Field>(&self) -> Vec<JointLookupSpec<F>> {
        let curr_row = |column| LocalPosition {
            row: CurrOrNext::Curr,
            column,
        };
        match self {
            LookupPattern::ChaCha => {
                (0..4)
                    .map(|i| {
                        // each row represents an XOR operation
                        // where l XOR r = o
                        //
                        // 0 1 2 3 4 5 6 7 8 9 10 11 12 13 14
                        // - - - l - - - r - - -  o  -  -  -
                        // - - - - l - - - r - -  -  o  -  -
                        // - - - - - l - - - r -  -  -  o  -
                        // - - - - - - l - - - r  -  -  -  o
                        let left = curr_row(3 + i);
                        let right = curr_row(7 + i);
                        let output = curr_row(11 + i);
                        let l = |loc: LocalPosition| SingleLookup {
                            value: vec![(F::one(), loc)],
                        };
                        JointLookup {
                            table_id: LookupTableID::Constant(XOR_TABLE_ID),
                            entry: vec![l(left), l(right), l(output)],
                        }
                    })
                    .collect()
            }
            LookupPattern::ChaChaFinal => {
                let one_half = F::from(2u64).inverse().unwrap();
                let neg_one_half = -one_half;
                (0..4)
                    .map(|i| {
                        let nybble = curr_row(1 + i);
                        let low_bit = curr_row(5 + i);
                        // Check
                        // XOR((nybble - low_bit)/2, (nybble - low_bit)/2) = 0.
                        let x = SingleLookup {
                            value: vec![(one_half, nybble), (neg_one_half, low_bit)],
                        };
                        JointLookup {
                            table_id: LookupTableID::Constant(XOR_TABLE_ID),
                            entry: vec![x.clone(), x, SingleLookup { value: vec![] }],
                        }
                    })
                    .collect()
            }
            LookupPattern::LookupGate => {
                (0..3)
                    .map(|i| {
                        // 0 1 2 3 4 5 6 7 8 9 10 11 12 13 14
                        // - i v - - - - - - - -  -  -  -  -
                        // - - - i v - - - - - -  -  -  -  -
                        // - - - - - i v - - - -  -  -  -  -
                        let index = curr_row(2 * i + 1);
                        let value = curr_row(2 * i + 2);
                        let l = |loc: LocalPosition| SingleLookup {
                            value: vec![(F::one(), loc)],
                        };
                        JointLookup {
                            table_id: LookupTableID::WitnessColumn(0),
                            entry: vec![l(index), l(value)],
                        }
                    })
                    .collect()
            }
            LookupPattern::RangeCheckGate => {
                (1..=4)
                    .map(|column| {
                        //   0 1 2 3 4 5 6 7 8 9 10 11 12 13 14
                        //   - L L L L - - - - - -  -  -  -  -
                        JointLookup {
                            table_id: LookupTableID::Constant(RANGE_CHECK_TABLE_ID),
                            entry: vec![SingleLookup {
                                value: vec![(F::one(), curr_row(column))],
                            }],
                        }
                    })
                    .collect()
            }
        }
    }

    /// Returns the lookup table used by the pattern, or `None` if no specific table is rqeuired.
    pub fn table(&self) -> Option<GateLookupTable> {
        match self {
            LookupPattern::ChaCha | LookupPattern::ChaChaFinal => Some(GateLookupTable::Xor),
            LookupPattern::LookupGate => None,
        }
    }

    /// Returns the index of the lookup pattern in the vector of all lookup patterns.
    // TODO: Delete this (done in dependent PR #584).
    fn to_index(self) -> usize {
        match self {
            LookupPattern::ChaCha => 0,
            LookupPattern::ChaChaFinal => 1,
            LookupPattern::LookupGate => 2,
        }
    }

    /// Returns the lookup pattern used by a [GateType] on a given row (current or next).
    pub fn from_gate(gate_type: GateType, curr_or_next: CurrOrNext) -> Option<Self> {
        use CurrOrNext::*;
        use GateType::*;
        match (gate_type, curr_or_next) {
            (ChaCha0 | ChaCha1 | ChaCha2, Curr | Next) => Some(LookupPattern::ChaCha),
            (ChaChaFinal, Curr | Next) => Some(LookupPattern::ChaChaFinal),
            (Lookup, Curr) => Some(LookupPattern::LookupGate),
            _ => None,
        }
    }
}

impl GateType {
    /// Which lookup-patterns should be applied on which rows.
    /// Currently there is only the lookup pattern used in the ChaCha rows, and it
    /// is applied to each ChaCha row and its successor.
    ///
    /// See circuits/kimchi/src/polynomials/chacha.rs for an explanation of
    /// how these work.
<<<<<<< HEAD
    pub fn lookup_kinds() -> Vec<LookupPattern> {
        vec![
            LookupPattern::ChaCha,
            LookupPattern::ChaChaFinal,
            LookupPattern::LookupGate,
        ]
=======
    pub fn lookup_kinds<F: Field>() -> (Vec<Vec<JointLookupSpec<F>>>, Vec<GatesLookupSpec>) {
        let chacha_pattern = LookupPattern::ChaCha.lookups();

        let mut chacha_where = HashSet::new();
        use CurrOrNext::*;
        use GateType::*;

        for g in &[ChaCha0, ChaCha1, ChaCha2] {
            for r in &[Curr, Next] {
                chacha_where.insert((*g, *r));
            }
        }

        let chacha_final_pattern = LookupPattern::ChaChaFinal.lookups();

        let mut chacha_final_where = HashSet::new();
        for r in &[Curr, Next] {
            chacha_final_where.insert((ChaChaFinal, *r));
        }

        let lookup_gate_pattern = LookupPattern::LookupGate.lookups();
        let lookup_gate_where = HashSet::from([(Lookup, Curr)]);

        let range_check_gate_pattern = LookupPattern::RangeCheckGate.lookups();
        let range_check_gate_where = HashSet::from([
            (RangeCheck0, Curr),
            (RangeCheck1, Curr),
            (RangeCheck1, Next),
        ]);

        // List of defined lookups

        let lookups = [
            (chacha_pattern, chacha_where, Some(GateLookupTable::Xor)),
            (
                chacha_final_pattern,
                chacha_final_where,
                Some(GateLookupTable::Xor),
            ),
            (lookup_gate_pattern, lookup_gate_where, None),
            (
                range_check_gate_pattern,
                range_check_gate_where,
                Some(GateLookupTable::RangeCheck),
            ),
        ];

        // Convert from an array of tuples to a tuple of vectors
        {
            let mut patterns = Vec::with_capacity(lookups.len());
            let mut locations_with_tables = Vec::with_capacity(lookups.len());
            for (pattern, locations, table) in lookups {
                patterns.push(pattern);
                locations_with_tables.push(GatesLookupSpec {
                    gate_positions: locations,
                    gate_lookup_table: table,
                });
            }
            (patterns, locations_with_tables)
        }
>>>>>>> 48854faf
    }
}

#[test]
fn lookup_pattern_constants_correct() {
    use strum::IntoEnumIterator;

    for pat in LookupPattern::iter() {
        let lookups = pat.lookups::<mina_curves::pasta::fp::Fp>();
        let max_joint_size = lookups
            .iter()
            .map(|lookup| lookup.entry.len())
            .max()
            .unwrap_or(0);
        // NB: We include pat in the assertions so that the test will print out which pattern failed
        assert_eq!((pat, pat.max_lookups_per_row()), (pat, lookups.len()));
        assert_eq!((pat, pat.max_joint_size()), (pat, max_joint_size as u32));
    }
}<|MERGE_RESOLUTION|>--- conflicted
+++ resolved
@@ -1,14 +1,10 @@
 use crate::circuits::{
     domains::EvaluationDomains,
     gate::{CircuitGate, CurrOrNext, GateType},
-<<<<<<< HEAD
-    lookup::tables::{combine_table_entry, get_table, GateLookupTable, LookupTable, XOR_TABLE_ID},
-=======
     lookup::tables::{
-        combine_table_entry, get_table, GateLookupTable, GatesLookupMaps, GatesLookupSpec,
-        LookupTable, RANGE_CHECK_TABLE_ID, XOR_TABLE_ID,
+        combine_table_entry, get_table, GateLookupTable, LookupTable, RANGE_CHECK_TABLE_ID,
+        XOR_TABLE_ID,
     },
->>>>>>> 48854faf
 };
 use ark_ff::{FftField, Field, One, Zero};
 use ark_poly::{EvaluationDomain, Evaluations as E, Radix2EvaluationDomain as D};
@@ -267,6 +263,7 @@
             LookupPattern::ChaCha => 4,
             LookupPattern::ChaChaFinal => 4,
             LookupPattern::LookupGate => 3,
+            LookupPattern::RangeCheckGate => 4,
         }
     }
 
@@ -276,6 +273,7 @@
             LookupPattern::ChaCha => 3,
             LookupPattern::ChaChaFinal => 3,
             LookupPattern::LookupGate => 2,
+            LookupPattern::RangeCheckGate => 1,
         }
     }
 
@@ -370,6 +368,7 @@
         match self {
             LookupPattern::ChaCha | LookupPattern::ChaChaFinal => Some(GateLookupTable::Xor),
             LookupPattern::LookupGate => None,
+            LookupPattern::RangeCheckGate => Some(GateLookupTable::RangeCheck),
         }
     }
 
@@ -380,6 +379,7 @@
             LookupPattern::ChaCha => 0,
             LookupPattern::ChaChaFinal => 1,
             LookupPattern::LookupGate => 2,
+            LookupPattern::RangeCheckGate => 3,
         }
     }
 
@@ -391,6 +391,9 @@
             (ChaCha0 | ChaCha1 | ChaCha2, Curr | Next) => Some(LookupPattern::ChaCha),
             (ChaChaFinal, Curr | Next) => Some(LookupPattern::ChaChaFinal),
             (Lookup, Curr) => Some(LookupPattern::LookupGate),
+            (RangeCheck0, Curr) | (RangeCheck1, Curr) | (RangeCheck1, Next) => {
+                Some(LookupPattern::RangeCheckGate)
+            }
             _ => None,
         }
     }
@@ -403,75 +406,13 @@
     ///
     /// See circuits/kimchi/src/polynomials/chacha.rs for an explanation of
     /// how these work.
-<<<<<<< HEAD
     pub fn lookup_kinds() -> Vec<LookupPattern> {
         vec![
             LookupPattern::ChaCha,
             LookupPattern::ChaChaFinal,
             LookupPattern::LookupGate,
+            LookupPattern::RangeCheckGate,
         ]
-=======
-    pub fn lookup_kinds<F: Field>() -> (Vec<Vec<JointLookupSpec<F>>>, Vec<GatesLookupSpec>) {
-        let chacha_pattern = LookupPattern::ChaCha.lookups();
-
-        let mut chacha_where = HashSet::new();
-        use CurrOrNext::*;
-        use GateType::*;
-
-        for g in &[ChaCha0, ChaCha1, ChaCha2] {
-            for r in &[Curr, Next] {
-                chacha_where.insert((*g, *r));
-            }
-        }
-
-        let chacha_final_pattern = LookupPattern::ChaChaFinal.lookups();
-
-        let mut chacha_final_where = HashSet::new();
-        for r in &[Curr, Next] {
-            chacha_final_where.insert((ChaChaFinal, *r));
-        }
-
-        let lookup_gate_pattern = LookupPattern::LookupGate.lookups();
-        let lookup_gate_where = HashSet::from([(Lookup, Curr)]);
-
-        let range_check_gate_pattern = LookupPattern::RangeCheckGate.lookups();
-        let range_check_gate_where = HashSet::from([
-            (RangeCheck0, Curr),
-            (RangeCheck1, Curr),
-            (RangeCheck1, Next),
-        ]);
-
-        // List of defined lookups
-
-        let lookups = [
-            (chacha_pattern, chacha_where, Some(GateLookupTable::Xor)),
-            (
-                chacha_final_pattern,
-                chacha_final_where,
-                Some(GateLookupTable::Xor),
-            ),
-            (lookup_gate_pattern, lookup_gate_where, None),
-            (
-                range_check_gate_pattern,
-                range_check_gate_where,
-                Some(GateLookupTable::RangeCheck),
-            ),
-        ];
-
-        // Convert from an array of tuples to a tuple of vectors
-        {
-            let mut patterns = Vec::with_capacity(lookups.len());
-            let mut locations_with_tables = Vec::with_capacity(lookups.len());
-            for (pattern, locations, table) in lookups {
-                patterns.push(pattern);
-                locations_with_tables.push(GatesLookupSpec {
-                    gate_positions: locations,
-                    gate_lookup_table: table,
-                });
-            }
-            (patterns, locations_with_tables)
-        }
->>>>>>> 48854faf
     }
 }
 
