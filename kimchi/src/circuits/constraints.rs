//! This module implements Plonk circuit constraint primitive.

use crate::circuits::{
    domains::EvaluationDomains,
    gate::{CircuitGate, GateType, LookupInfo, LookupsUsed},
    gates::cairo,
    polynomial::{WitnessEvals, WitnessOverDomains, WitnessShifts},
    wires::*,
};
use ark_ff::{FftField, SquareRootField, Zero};
use ark_poly::UVPolynomial;
use ark_poly::{
    univariate::DensePolynomial as DP, EvaluationDomain, Evaluations as E,
    Radix2EvaluationDomain as D,
};
use array_init::array_init;
use blake2::{Blake2b512, Digest};
use o1_utils::ExtendedEvaluations;
use oracle::poseidon::ArithmeticSpongeParams;
use serde::{de::DeserializeOwned, Deserialize, Serialize};
use serde_with::serde_as;

//
// Constants
//

pub const ZK_ROWS: u64 = 3;

//
// ConstraintSystem
//

#[serde_as]
#[derive(Clone, Serialize, Deserialize, Debug)]
pub struct LookupConstraintSystem<F: FftField> {
    /// Lookup tables
    #[serde_as(as = "Vec<o1_utils::serialization::SerdeAs>")]
    pub dummy_lookup_value: Vec<F>,
    #[serde_as(as = "Vec<o1_utils::serialization::SerdeAs>")]
    pub lookup_table: Vec<DP<F>>,
    #[serde_as(as = "Vec<o1_utils::serialization::SerdeAs>")]
    pub lookup_table8: Vec<E<F, D<F>>>,

    /// Lookup selectors:
    /// For each kind of lookup-pattern, we have a selector that's
    /// 1 at the rows where that pattern should be enforced, and 0 at
    /// all other rows.
    #[serde_as(as = "Vec<o1_utils::serialization::SerdeAs>")]
    pub lookup_selectors: Vec<E<F, D<F>>>,

    /// The kind of lookups used
    pub lookup_used: LookupsUsed,

    /// The maximum number of lookups per row
    pub max_lookups_per_row: usize,
    /// The maximum number of elements in a vector lookup
    pub max_joint_size: usize,
}

#[serde_as]
#[derive(Clone, Serialize, Deserialize, Debug)]
pub struct ConstraintSystem<F: FftField> {
    // Basics
    // ------
    /// number of public inputs
    pub public: usize,
    /// evaluation domains
    #[serde(bound = "EvaluationDomains<F>: Serialize + DeserializeOwned")]
    pub domain: EvaluationDomains<F>,
    /// circuit gates
    #[serde(bound = "CircuitGate<F>: Serialize + DeserializeOwned")]
    pub gates: Vec<CircuitGate<F>>,

    // Polynomials over the monomial base
    // ----------------------------------
    /// permutation polynomial array
    #[serde_as(as = "[o1_utils::serialization::SerdeAs; PERMUTS]")]
    pub sigmam: [DP<F>; PERMUTS],
    /// zero-knowledge polynomial
    #[serde_as(as = "o1_utils::serialization::SerdeAs")]
    pub zkpm: DP<F>,

    // Coefficient polynomials. These define constant that gates can use as they like.
    // ---------------------------------------
    /// coefficients polynomials in evaluation form
    #[serde_as(as = "[o1_utils::serialization::SerdeAs; COLUMNS]")]
    pub coefficients8: [E<F, D<F>>; COLUMNS],

    // Generic constraint selector polynomials
    // ---------------------------------------
    #[serde_as(as = "o1_utils::serialization::SerdeAs")]
    pub genericm: DP<F>,

    // Poseidon selector polynomials
    // -----------------------------
    /// poseidon constraint selector polynomial
    #[serde_as(as = "o1_utils::serialization::SerdeAs")]
    pub psm: DP<F>,

    // Generic constraint selector polynomials
    // ---------------------------------------
    /// multiplication evaluations over domain.d4
    #[serde_as(as = "o1_utils::serialization::SerdeAs")]
    pub generic4: E<F, D<F>>,

    // permutation polynomials
    // -----------------------
    /// permutation polynomial array evaluations over domain d1
    #[serde_as(as = "[o1_utils::serialization::SerdeAs; PERMUTS]")]
    pub sigmal1: [E<F, D<F>>; PERMUTS],
    /// permutation polynomial array evaluations over domain d8
    #[serde_as(as = "[o1_utils::serialization::SerdeAs; PERMUTS]")]
    pub sigmal8: [E<F, D<F>>; PERMUTS],
    /// SID polynomial
    #[serde_as(as = "Vec<o1_utils::serialization::SerdeAs>")]
    pub sid: Vec<F>,

    // Poseidon selector polynomials
    // -----------------------------
    /// poseidon selector over domain.d8
    #[serde_as(as = "o1_utils::serialization::SerdeAs")]
    pub ps8: E<F, D<F>>,

    // ECC arithmetic selector polynomials
    // -----------------------------------
    /// EC point addition selector evaluations w over domain.d4
    #[serde_as(as = "o1_utils::serialization::SerdeAs")]
    pub complete_addl4: E<F, D<F>>,
    /// scalar multiplication selector evaluations over domain.d8
    #[serde_as(as = "o1_utils::serialization::SerdeAs")]
    pub mull8: E<F, D<F>>,
    /// endoscalar multiplication selector evaluations over domain.d8
    #[serde_as(as = "o1_utils::serialization::SerdeAs")]
    pub emull: E<F, D<F>>,
    /// ChaCha indexes
    #[serde_as(as = "Option<[o1_utils::serialization::SerdeAs; 4]>")]
    pub chacha8: Option<[E<F, D<F>>; 4]>,
    /// EC point addition selector evaluations w over domain.d8
    #[serde_as(as = "o1_utils::serialization::SerdeAs")]
    pub endomul_scalar8: E<F, D<F>>,

    /// Cairo constraint selector polynomials
    #[serde_as(as = "[o1_utils::serialization::SerdeAs; cairo::CIRCUIT_GATE_COUNT]")]
    pub cairo: [DP<F>; cairo::CIRCUIT_GATE_COUNT],
    /// Cairo selector evaluations over domain.d8
    #[serde_as(as = "[o1_utils::serialization::SerdeAs; cairo::CIRCUIT_GATE_COUNT]")]
    pub cairo8: [E<F, D<F>>; cairo::CIRCUIT_GATE_COUNT],

    // Constant polynomials
    // --------------------
    /// 1-st Lagrange evaluated over domain.d8
    #[serde_as(as = "o1_utils::serialization::SerdeAs")]
    pub l1: E<F, D<F>>,
    /// 0-th Lagrange evaluated over domain.d4
    // TODO(mimoo): be consistent with the paper/spec, call it L1 here or call it L0 there
    #[serde_as(as = "o1_utils::serialization::SerdeAs")]
    pub l04: E<F, D<F>>,
    /// 0-th Lagrange evaluated over domain.d8
    #[serde_as(as = "o1_utils::serialization::SerdeAs")]
    pub l08: E<F, D<F>>,
    /// zero evaluated over domain.d8
    #[serde_as(as = "o1_utils::serialization::SerdeAs")]
    pub zero4: E<F, D<F>>,
    /// zero evaluated over domain.d8
    #[serde_as(as = "o1_utils::serialization::SerdeAs")]
    pub zero8: E<F, D<F>>,
    /// zero-knowledge polynomial over domain.d8
    #[serde_as(as = "o1_utils::serialization::SerdeAs")]
    pub zkpl: E<F, D<F>>,
    /// the polynomial that vanishes on the last four rows
    #[serde_as(as = "o1_utils::serialization::SerdeAs")]
    pub vanishes_on_last_4_rows: E<F, D<F>>,

    /// wire coordinate shifts
    #[serde_as(as = "[o1_utils::serialization::SerdeAs; PERMUTS]")]
    pub shift: [F; PERMUTS],
    /// coefficient for the group endomorphism
    #[serde_as(as = "o1_utils::serialization::SerdeAs")]
    pub endo: F,

    /// random oracle argument parameters
    #[serde(skip)]
    pub fr_sponge_params: ArithmeticSpongeParams<F>,

    /// lookup constraint system
    #[serde(bound = "LookupConstraintSystem<F>: Serialize + DeserializeOwned")]
    pub lookup_constraint_system: Option<LookupConstraintSystem<F>>,
}

// TODO: move Shifts, and permutation-related functions to the permutation module

/// Shifts represent the shifts required in the permutation argument of PLONK.
/// It also caches the shifted powers of omega for optimization purposes.
pub struct Shifts<F> {
    /// The coefficients `k` (in the Plonk paper) that create a coset when multiplied with the generator of our domain.
    shifts: [F; PERMUTS],
    /// A matrix that maps all cells coordinates `{col, row}` to their shifted field element.
    /// For example the cell `{col:2, row:1}` will map to `omega * k2`,
    /// which lives in `map[2][1]`
    map: [Vec<F>; PERMUTS],
}

impl<F> Shifts<F>
where
    F: FftField + SquareRootField,
{
    /// Generates the shifts for a given domain
    pub fn new(domain: &D<F>) -> Self {
        let mut shifts = [F::zero(); PERMUTS];

        // first shift is the identity
        shifts[0] = F::one();

        // sample the other shifts
        let mut i: u32 = 7;
        for idx in 1..(PERMUTS) {
            let mut shift = Self::sample(domain, &mut i);
            // they have to be distincts
            while shifts.contains(&shift) {
                shift = Self::sample(domain, &mut i);
            }
            shifts[idx] = shift;
        }

        // create a map of cells to their shifted value
        let map: [Vec<F>; PERMUTS] =
            array_init(|i| domain.elements().map(|elm| shifts[i] * elm).collect());

        //
        Self { shifts, map }
    }

    /// retrieve the shifts
    pub fn shifts(&self) -> &[F; PERMUTS] {
        &self.shifts
    }

    /// sample coordinate shifts deterministically
    fn sample(domain: &D<F>, input: &mut u32) -> F {
        let mut h = Blake2b512::new();

        *input += 1;
        h.update(&input.to_be_bytes());

        let mut shift = F::from_random_bytes(&h.finalize()[..31])
            .expect("our field elements fit in more than 31 bytes");

        while !shift.legendre().is_qnr() || domain.evaluate_vanishing_polynomial(shift).is_zero() {
            let mut h = Blake2b512::new();
            *input += 1;
            h.update(&input.to_be_bytes());
            shift = F::from_random_bytes(&h.finalize()[..31])
                .expect("our field elements fit in more than 31 bytes");
        }
        shift
    }

    /// Returns the field element that represents a position
    fn cell_to_field(&self, &Wire { row, col }: &Wire) -> F {
        self.map[col][row]
    }
}

///

/// Returns the end of the circuit, which is used for introducing zero-knowledge in the permutation polynomial
pub fn zk_w3<F: FftField>(domain: D<F>) -> F {
    domain.group_gen.pow(&[domain.size - (ZK_ROWS)])
}

/// Evaluates the polynomial
/// (x - w^{n - 3}) * (x - w^{n - 2}) * (x - w^{n - 1})
pub fn eval_zk_polynomial<F: FftField>(domain: D<F>, x: F) -> F {
    let w3 = zk_w3(domain);
    let w2 = domain.group_gen * w3;
    let w1 = domain.group_gen * w2;
    (x - w1) * (x - w2) * (x - w3)
}

/// Evaluates the polynomial
/// (x - w^{n - 4}) (x - w^{n - 3}) * (x - w^{n - 2}) * (x - w^{n - 1})
pub fn eval_vanishes_on_last_4_rows<F: FftField>(domain: D<F>, x: F) -> F {
    let w4 = domain.group_gen.pow(&[domain.size - (ZK_ROWS + 1)]);
    let w3 = domain.group_gen * w4;
    let w2 = domain.group_gen * w3;
    let w1 = domain.group_gen * w2;
    (x - w1) * (x - w2) * (x - w3) * (x - w4)
}

/// The polynomial
/// (x - w^{n - 4}) (x - w^{n - 3}) * (x - w^{n - 2}) * (x - w^{n - 1})
pub fn vanishes_on_last_4_rows<F: FftField>(domain: D<F>) -> DP<F> {
    let x = DP::from_coefficients_slice(&[F::zero(), F::one()]);
    let c = |a: F| DP::from_coefficients_slice(&[a]);
    let w4 = domain.group_gen.pow(&[domain.size - (ZK_ROWS + 1)]);
    let w3 = domain.group_gen * w4;
    let w2 = domain.group_gen * w3;
    let w1 = domain.group_gen * w2;
    &(&(&x - &c(w1)) * &(&x - &c(w2))) * &(&(&x - &c(w3)) * &(&x - &c(w4)))
}

/// Computes the zero-knowledge polynomial for blinding the permutation polynomial: `(x-w^{n-k})(x-w^{n-k-1})...(x-w^n)`.
/// Currently, we use k = 3 for 2 blinding factors,
/// see <https://www.plonk.cafe/t/noob-questions-plonk-paper/73>
pub fn zk_polynomial<F: FftField>(domain: D<F>) -> DP<F> {
    let w3 = zk_w3(domain);
    let w2 = domain.group_gen * w3;
    let w1 = domain.group_gen * w2;

    // (x-w3)(x-w2)(x-w1) =
    // x^3 - x^2(w1+w2+w3) + x(w1w2+w1w3+w2w3) - w1w2w3
    let w1w2 = w1 * w2;
    DP::from_coefficients_slice(&[
        -w1w2 * w3,                   // 1
        w1w2 + (w1 * w3) + (w3 * w2), // x
        -w1 - w2 - w3,                // x^2
        F::one(),                     // x^3
    ])
}

/// Represents an error found when verifying a witness with a gate
#[derive(Debug)]
pub enum GateError {
    /// Some connected wires have different values
    DisconnectedWires(Wire, Wire),
    /// A public gate was incorrectly connected
    IncorrectPublic(usize),
    /// A specific gate did not verify correctly
    Custom { row: usize, err: String },
}

impl<F: FftField + SquareRootField> LookupConstraintSystem<F> {
    pub fn create(
        gates: &[CircuitGate<F>],
        lookup_tables: Vec<Vec<Vec<F>>>,
        domain: &EvaluationDomains<F>,
    ) -> Option<Self> {
        let lookup_info = LookupInfo::<F>::create();
        match lookup_info.lookup_used(gates) {
            None => None,
            Some(lookup_used) => {
                let d1_size = domain.d1.size();

                let (lookup_selectors, gate_lookup_tables) =
                    lookup_info.selector_polynomials_and_tables(domain, gates);

                let lookup_tables: Vec<_> = gate_lookup_tables
                    .into_iter()
                    .chain(lookup_tables.into_iter())
                    .collect();

                if lookup_tables.len() > 1 {
                    panic!("Multiple lookup tables are currently not supported");
                }

                let lookup_table = lookup_tables.into_iter().next().unwrap();

                // get the last entry in each column of each table
                let dummy_lookup_value: Vec<F> =
                    lookup_table.iter().map(|col| col[col.len() - 1]).collect();

                // pre-compute polynomial and evaluation form for the look up tables
                let mut lookup_table_polys: Vec<DP<F>> = vec![];
                let mut lookup_table8: Vec<E<F, D<F>>> = vec![];

                for (mut col, dummy) in lookup_table.into_iter().zip(&dummy_lookup_value) {
                    // pad each column to the size of the domain
                    let padding = (0..(d1_size - col.len())).map(|_| dummy);
                    col.extend(padding);
                    let poly = E::<F, D<F>>::from_vec_and_domain(col, domain.d1).interpolate();
                    let eval = poly.evaluate_over_domain_by_ref(domain.d8);
                    lookup_table_polys.push(poly);
                    lookup_table8.push(eval);
                }

                // generate the look up selector polynomials
                Some(Self {
                    lookup_selectors,
                    dummy_lookup_value,
                    lookup_table8,
                    lookup_table: lookup_table_polys,
                    lookup_used,
                    max_lookups_per_row: lookup_info.max_per_row as usize,
                    max_joint_size: lookup_info.max_joint_size,
                })
            }
        }
    }
}

impl<F: FftField + SquareRootField> ConstraintSystem<F> {
    /// creates a constraint system from a vector of gates ([CircuitGate]), some sponge parameters ([ArithmeticSpongeParams]), and the number of public inputs.
    pub fn create(
        mut gates: Vec<CircuitGate<F>>,
        lookup_tables: Vec<Vec<Vec<F>>>,
        fr_sponge_params: ArithmeticSpongeParams<F>,
        public: usize,
    ) -> Option<Self> {
        //~ 1. If the circuit is less than 2 gates, abort.
        // for some reason we need more than 1 gate for the circuit to work, see TODO below
        assert!(gates.len() > 1);

        //~ 2. Create a domain for the circuit. That is,
        //~    compute the smallest subgroup of the field that
        //~    has order greater or equal to `n + ZK_ROWS` elements.
        let domain = EvaluationDomains::<F>::create(gates.len() + ZK_ROWS as usize)?;
        assert!(domain.d1.size > ZK_ROWS);

        //~ 3. Pad the circuit: add zero gates to reach the domain size.
        let d1_size = domain.d1.size();
        let mut padding = (gates.len()..d1_size)
            .map(|i| {
                CircuitGate::<F>::zero(array_init(|j| Wire {
                    col: WIRES[j],
                    row: i,
                }))
            })
            .collect();
        gates.append(&mut padding);

        //~ 4. sample the `PERMUTS` shifts.
        let shifts = Shifts::new(&domain.d1);

        // Precomputations
        // ===============
        // what follows are pre-computations.

        //
        // Permutation
        // -----------

        // compute permutation polynomials
        let mut sigmal1: [Vec<F>; PERMUTS] =
            array_init(|_| vec![F::zero(); domain.d1.size as usize]);

        for (row, gate) in gates.iter().enumerate() {
            for (cell, sigma) in gate.wires.iter().zip(sigmal1.iter_mut()) {
                sigma[row] = shifts.cell_to_field(cell);
            }
        }

        let sigmal1: [_; PERMUTS] = {
            let [s0, s1, s2, s3, s4, s5, s6] = sigmal1;
            [
                E::<F, D<F>>::from_vec_and_domain(s0, domain.d1),
                E::<F, D<F>>::from_vec_and_domain(s1, domain.d1),
                E::<F, D<F>>::from_vec_and_domain(s2, domain.d1),
                E::<F, D<F>>::from_vec_and_domain(s3, domain.d1),
                E::<F, D<F>>::from_vec_and_domain(s4, domain.d1),
                E::<F, D<F>>::from_vec_and_domain(s5, domain.d1),
                E::<F, D<F>>::from_vec_and_domain(s6, domain.d1),
            ]
        };

        let sigmam: [DP<F>; PERMUTS] = array_init(|i| sigmal1[i].clone().interpolate());

        let sigmal8 = array_init(|i| sigmam[i].evaluate_over_domain_by_ref(domain.d8));

        // x^3 - x^2(w1+w2+w3) + x(w1w2+w1w3+w2w3) - w1w2w3
        let zkpm = zk_polynomial(domain.d1);
        let zkpl = zkpm.evaluate_over_domain_by_ref(domain.d8);

        // Gates
        // -----
        //
        // Compute each gate's polynomial as
        // the polynomial that evaluates to 1 at $g^i$
        // where $i$ is the row where a gate is active.
        // Note: gates must be mutually exclusive.

        // poseidon gate
        let psm = E::<F, D<F>>::from_vec_and_domain(
            gates.iter().map(|gate| gate.ps()).collect(),
            domain.d1,
        )
        .interpolate();
        let ps8 = psm.evaluate_over_domain_by_ref(domain.d8);

        // ECC gates
        let complete_addm = E::<F, D<F>>::from_vec_and_domain(
            gates
                .iter()
                .map(|gate| F::from((gate.typ == GateType::CompleteAdd) as u64))
                .collect(),
            domain.d1,
        )
        .interpolate();
        let complete_addl4 = complete_addm.evaluate_over_domain_by_ref(domain.d4);

        let mulm = E::<F, D<F>>::from_vec_and_domain(
            gates.iter().map(|gate| gate.vbmul()).collect(),
            domain.d1,
        )
        .interpolate();
        let mull8 = mulm.evaluate_over_domain_by_ref(domain.d8);

        let emulm = E::<F, D<F>>::from_vec_and_domain(
            gates.iter().map(|gate| gate.endomul()).collect(),
            domain.d1,
        )
        .interpolate();
        let emull = emulm.evaluate_over_domain_by_ref(domain.d8);

        let endomul_scalarm = E::<F, D<F>>::from_vec_and_domain(
            gates
                .iter()
                .map(|gate| F::from((gate.typ == GateType::EndoMulScalar) as u64))
                .collect(),
            domain.d1,
        )
        .interpolate();
        let endomul_scalar8 = endomul_scalarm.evaluate_over_domain_by_ref(domain.d8);

        // double generic gate
        let genericm = E::<F, D<F>>::from_vec_and_domain(
            gates
                .iter()
                .map(|gate| {
                    if matches!(gate.typ, GateType::Generic) {
                        F::one()
                    } else {
                        F::zero()
                    }
                })
                .collect(),
            domain.d1,
        )
        .interpolate();
        let generic4 = genericm.evaluate_over_domain_by_ref(domain.d4);

        // chacha gate
        let chacha8 = {
            use GateType::*;
            let has_chacha_gate = gates
                .iter()
                .any(|gate| matches!(gate.typ, ChaCha0 | ChaCha1 | ChaCha2 | ChaChaFinal));
            if !has_chacha_gate {
                None
            } else {
                let a: [_; 4] = array_init(|i| {
                    let g = match i {
                        0 => ChaCha0,
                        1 => ChaCha1,
                        2 => ChaCha2,
                        3 => ChaChaFinal,
                        _ => panic!("Invalid index"),
                    };
                    E::<F, D<F>>::from_vec_and_domain(
                        gates
                            .iter()
                            .map(|gate| if gate.typ == g { F::one() } else { F::zero() })
                            .collect(),
                        domain.d1,
                    )
                    .interpolate()
                    .evaluate_over_domain(domain.d8)
                });
                Some(a)
            }
        };

        //
        // Coefficient
        // -----------
        //

        // coefficient polynomial
        let coefficientsm: [_; COLUMNS] = array_init(|i| {
            let padded = gates
                .iter()
                .map(|gate| gate.coeffs.get(i).cloned().unwrap_or_else(F::zero))
                .collect();
            let eval = E::from_vec_and_domain(padded, domain.d1);
            eval.interpolate()
        });
        // TODO: This doesn't need to be degree 8 but that would require some changes in expr
        let coefficients8 = array_init(|i| coefficientsm[i].evaluate_over_domain_by_ref(domain.d8));

        //
        // Lookup
        // ------

        let lookup_constraint_system =
            LookupConstraintSystem::create(&gates, lookup_tables, &domain);

        //
        // Constant polynomials
        // --------------------

        let sid = shifts.map[0].clone();

<<<<<<< HEAD
        // Cairo constraint selector polynomials
        let cairo: [DP<F>; cairo::CIRCUIT_GATE_COUNT] = array_init(|i| {
            let g = match i {
                0 => GateType::CairoInstruction,
                1 => GateType::CairoTransition,
                2 => GateType::CairoClaim,
                _ => panic!("Invalid index"),
            };
            E::<F, D<F>>::from_vec_and_domain(
                gates
                    .iter()
                    .map(|gate| if gate.typ == g { F::one() } else { F::zero() })
                    .collect(),
                domain.d1,
            )
            .interpolate()
        });

        // Cairo constraint polynomials
        let cairo8: [E<F, D<F>>; cairo::CIRCUIT_GATE_COUNT] = array_init(|i| {
            let g = match i {
                0 => GateType::CairoInstruction,
                1 => GateType::CairoTransition,
                2 => GateType::CairoClaim,
                _ => panic!("Invalid index"),
            };
            E::<F, D<F>>::from_vec_and_domain(
                gates
                    .iter()
                    .map(|gate| if gate.typ == g { F::one() } else { F::zero() })
                    .collect(),
                domain.d1,
            )
            .interpolate()
            .evaluate_over_domain_by_ref(domain.d8)
        });

        // constant polynomials
=======
>>>>>>> 01ad7962
        let l1 = DP::from_coefficients_slice(&[F::zero(), F::one()])
            .evaluate_over_domain_by_ref(domain.d8);
        // TODO: These are all unnecessary. Remove
        let l04 =
            E::<F, D<F>>::from_vec_and_domain(vec![F::one(); domain.d4.size as usize], domain.d4);
        let l08 =
            E::<F, D<F>>::from_vec_and_domain(vec![F::one(); domain.d8.size as usize], domain.d8);
        let zero4 =
            E::<F, D<F>>::from_vec_and_domain(vec![F::zero(); domain.d4.size as usize], domain.d4);
        let zero8 =
            E::<F, D<F>>::from_vec_and_domain(vec![F::zero(); domain.d8.size as usize], domain.d8);

        let vanishes_on_last_4_rows =
            vanishes_on_last_4_rows(domain.d1).evaluate_over_domain(domain.d8);

        // TODO: remove endo as a field
        let endo = F::zero();

        Some(ConstraintSystem {
            chacha8,
            endomul_scalar8,
            domain,
            public,
            sid,
            sigmal1,
            sigmal8,
            sigmam,
            genericm,
            generic4,
            coefficients8,
            ps8,
            psm,
            complete_addl4,
            mull8,
            emull,
            l1,
            l04,
            l08,
            zero4,
            zero8,
            zkpl,
            zkpm,
            vanishes_on_last_4_rows,
            gates,
            shift: shifts.shifts,
            endo,
            fr_sponge_params,
            lookup_constraint_system,
            cairo,
            cairo8,
        })
    }

    /// This function verifies the consistency of the wire
    /// assignements (witness) against the constraints
    ///     witness: wire assignement witness
    ///     RETURN: verification status
    pub fn verify(&self, witness: &[Vec<F>; COLUMNS], public: &[F]) -> Result<(), GateError> {
        // pad the witness
        let pad = vec![F::zero(); self.domain.d1.size as usize - witness[0].len()];
        let witness: [Vec<F>; COLUMNS] = array_init(|i| {
            let mut w = witness[i].to_vec();
            w.extend_from_slice(&pad);
            w
        });

        // check each rows' wiring
        for (row, gate) in self.gates.iter().enumerate() {
            // check if wires are connected
            for col in 0..PERMUTS {
                let wire = gate.wires[col];

                if wire.col >= PERMUTS {
                    return Err(GateError::Custom {
                        row,
                        err: format!(
                            "a wire can only be connected to the first {} columns",
                            PERMUTS
                        ),
                    });
                }

                if witness[col][row] != witness[wire.col][wire.row] {
                    return Err(GateError::DisconnectedWires(
                        Wire { col, row },
                        Wire {
                            col: wire.col,
                            row: wire.row,
                        },
                    ));
                }
            }

            // for public gates, only the left wire is toggled
            if row < self.public && gate.coeffs[0] != F::one() {
                return Err(GateError::IncorrectPublic(row));
            }

            // check the gate's satisfiability
            gate.verify(row, &witness, self, public)
                .map_err(|err| GateError::Custom { row, err })?;
        }

        // all good!
        Ok(())
    }

    /// evaluate witness polynomials over domains
    pub fn evaluate(&self, w: &[DP<F>; COLUMNS], z: &DP<F>) -> WitnessOverDomains<F> {
        // compute shifted witness polynomials
        let w8: [E<F, D<F>>; COLUMNS] =
            array_init(|i| w[i].evaluate_over_domain_by_ref(self.domain.d8));
        let z8 = z.evaluate_over_domain_by_ref(self.domain.d8);

        let w4: [E<F, D<F>>; COLUMNS] = array_init(|i| {
            E::<F, D<F>>::from_vec_and_domain(
                (0..self.domain.d4.size)
                    .map(|j| w8[i].evals[2 * j as usize])
                    .collect(),
                self.domain.d4,
            )
        });
        let z4 = DP::<F>::zero().evaluate_over_domain_by_ref(D::<F>::new(1).unwrap());

        WitnessOverDomains {
            d4: WitnessShifts {
                next: WitnessEvals {
                    w: array_init(|i| w4[i].shift(4)),
                    // TODO(mimoo): change z to an Option? Or maybe not, we might actually need this dummy evaluation in the aggregated evaluation proof
                    z: z4.clone(), // dummy evaluation
                },
                this: WitnessEvals {
                    w: w4,
                    z: z4, // dummy evaluation
                },
            },
            d8: WitnessShifts {
                next: WitnessEvals {
                    w: array_init(|i| w8[i].shift(8)),
                    z: z8.shift(8),
                },
                this: WitnessEvals { w: w8, z: z8 },
            },
        }
    }
}

#[cfg(test)]
pub mod tests {
    use super::*;
    use ark_ff::{FftField, SquareRootField};
    use mina_curves::pasta::fp::Fp;

    impl<F: FftField + SquareRootField> ConstraintSystem<F> {
        pub fn for_testing(
            sponge_params: ArithmeticSpongeParams<F>,
            gates: Vec<CircuitGate<F>>,
        ) -> Self {
            let public = 0;
            ConstraintSystem::<F>::create(gates, vec![], sponge_params, public).unwrap()
        }
    }

    impl ConstraintSystem<Fp> {
        pub fn fp_for_testing(gates: Vec<CircuitGate<Fp>>) -> Self {
            let fp_sponge_params = oracle::pasta::fp_kimchi::params();
            Self::for_testing(fp_sponge_params, gates)
        }
    }
}<|MERGE_RESOLUTION|>--- conflicted
+++ resolved
@@ -576,20 +576,6 @@
         // TODO: This doesn't need to be degree 8 but that would require some changes in expr
         let coefficients8 = array_init(|i| coefficientsm[i].evaluate_over_domain_by_ref(domain.d8));
 
-        //
-        // Lookup
-        // ------
-
-        let lookup_constraint_system =
-            LookupConstraintSystem::create(&gates, lookup_tables, &domain);
-
-        //
-        // Constant polynomials
-        // --------------------
-
-        let sid = shifts.map[0].clone();
-
-<<<<<<< HEAD
         // Cairo constraint selector polynomials
         let cairo: [DP<F>; cairo::CIRCUIT_GATE_COUNT] = array_init(|i| {
             let g = match i {
@@ -627,9 +613,19 @@
             .evaluate_over_domain_by_ref(domain.d8)
         });
 
-        // constant polynomials
-=======
->>>>>>> 01ad7962
+        //
+        // Lookup
+        // ------
+
+        let lookup_constraint_system =
+            LookupConstraintSystem::create(&gates, lookup_tables, &domain);
+
+        //
+        // Constant polynomials
+        // --------------------
+
+        let sid = shifts.map[0].clone();
+
         let l1 = DP::from_coefficients_slice(&[F::zero(), F::one()])
             .evaluate_over_domain_by_ref(domain.d8);
         // TODO: These are all unnecessary. Remove
