--- conflicted
+++ resolved
@@ -110,17 +110,11 @@
     RangeCheck0 = 16,
     RangeCheck1 = 17,
     ForeignFieldAdd = 25,
-<<<<<<< HEAD
     // ForeignFieldMul = 26,
     // Gates for Keccak follow:
     KeccakXor = 27,
     KeccakBits = 28,
     KeccakRot = 29,
-=======
-    //ForeignFieldMul = 26,
-    // Gates for Keccak follow:
-    KeccakXor = 27,
->>>>>>> 9590c912
 }
 
 /// Selector polynomial
@@ -249,11 +243,7 @@
             RangeCheck0 | RangeCheck1 => self
                 .verify_range_check::<G>(row, witness, cs)
                 .map_err(|e| e.to_string()),
-<<<<<<< HEAD
             KeccakXor | KeccakBits | KeccakRot => Ok(()), // TODO
-=======
-            KeccakXor => Ok(()), // TODO
->>>>>>> 9590c912
             ForeignFieldAdd => self
                 .verify_foreign_field_add::<G>(row, witness, cs)
                 .map_err(|e| e.to_string()),
@@ -340,11 +330,8 @@
                 range_check::circuitgates::RangeCheck1::constraint_checks(&env)
             }
             GateType::KeccakXor => keccak::circuitgates::KeccakXor::constraint_checks(&env),
-<<<<<<< HEAD
             GateType::KeccakBits => keccak::circuitgates::KeccakBits::constraint_checks(&env),
             GateType::KeccakRot => keccak::circuitgates::KeccakRot::constraint_checks(&env),
-=======
->>>>>>> 9590c912
             GateType::ForeignFieldAdd => {
                 foreign_field_add::circuitgates::ForeignFieldAdd::constraint_checks(&env)
             }
