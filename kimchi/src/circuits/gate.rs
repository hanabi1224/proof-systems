//! This module implements Plonk constraint gate primitive.

use crate::{
    circuits::{
        argument::{Argument, ArgumentEnv},
        constraints::ConstraintSystem,
        polynomials::{
            chacha, complete_add, endomul_scalar, endosclmul, foreign_field_add, foreign_field_mul,
            poseidon, range_check, turshi, varbasemul,
        },
        wires::*,
    },
    curve::KimchiCurve,
};
use ark_ff::{bytes::ToBytes, PrimeField};
use ark_poly::Evaluations;
use ark_poly::Radix2EvaluationDomain as D;
use num_traits::cast::ToPrimitive;
use o1_utils::hasher::CryptoDigest;
use serde::{Deserialize, Serialize};
use serde_with::serde_as;
use std::io::{Result as IoResult, Write};
use thiserror::Error;

use super::{argument::ArgumentWitness, expr, polynomials::xor};

/// A row accessible from a given row, corresponds to the fact that we open all polynomials
/// at `zeta` **and** `omega * zeta`.
#[repr(C)]
#[derive(Clone, Copy, Debug, PartialEq, Eq, Hash, PartialOrd, Ord, Serialize, Deserialize)]
#[cfg_attr(
    feature = "ocaml_types",
    derive(ocaml::IntoValue, ocaml::FromValue, ocaml_gen::Enum)
)]
#[cfg_attr(feature = "wasm_types", wasm_bindgen::prelude::wasm_bindgen)]
#[cfg_attr(test, derive(proptest_derive::Arbitrary))]
pub enum CurrOrNext {
    Curr,
    Next,
}

impl CurrOrNext {
    /// Compute the offset corresponding to the `CurrOrNext` value.
    /// - `Curr.shift() == 0`
    /// - `Next.shift() == 1`
    pub fn shift(&self) -> usize {
        match self {
            CurrOrNext::Curr => 0,
            CurrOrNext::Next => 1,
        }
    }
}

/// The different types of gates the system supports.
/// Note that all the gates are mutually exclusive:
/// they cannot be used at the same time on single row.
/// If we were ever to support this feature, we would have to make sure
/// not to re-use powers of alpha across constraints.
#[repr(C)]
#[derive(
    Clone,
    Copy,
    Debug,
    Default,
    PartialEq,
    FromPrimitive,
    ToPrimitive,
    Serialize,
    Deserialize,
    Eq,
    Hash,
    PartialOrd,
    Ord,
)]
#[cfg_attr(
    feature = "ocaml_types",
    derive(ocaml::IntoValue, ocaml::FromValue, ocaml_gen::Enum)
)]
#[cfg_attr(feature = "wasm_types", wasm_bindgen::prelude::wasm_bindgen)]
#[cfg_attr(test, derive(proptest_derive::Arbitrary))]
pub enum GateType {
    #[default]
    /// Zero gate
    Zero = 0,
    /// Generic arithmetic gate
    Generic = 1,
    /// Poseidon permutation gate
    Poseidon = 2,
    /// Complete EC addition in Affine form
    CompleteAdd = 3,
    /// EC variable base scalar multiplication
    VarBaseMul = 4,
    /// EC variable base scalar multiplication with group endomorphim optimization
    EndoMul = 5,
    /// Gate for computing the scalar corresponding to an endoscaling
    EndoMulScalar = 6,
    /// ChaCha
    ChaCha0 = 7,
    ChaCha1 = 8,
    ChaCha2 = 9,
    ChaChaFinal = 10,
    // Lookup
    Lookup = 11,
    /// Cairo
    CairoClaim = 12,
    CairoInstruction = 13,
    CairoFlags = 14,
    CairoTransition = 15,
    /// Range check (16-24)
    RangeCheck0 = 16,
    RangeCheck1 = 17,
    ForeignFieldAdd = 25,
<<<<<<< HEAD
    ForeignFieldMul = 26,
=======
    //ForeignFieldMul = 26,
    // Gates for Keccak follow:
    Xor16 = 27,
>>>>>>> 93f986a1
}

/// Selector polynomial
#[serde_as]
#[derive(Clone, Serialize, Deserialize, Debug)]
pub struct SelectorPolynomial<F: PrimeField> {
    /// Evaluation form (evaluated over domain d8)
    #[serde_as(as = "o1_utils::serialization::SerdeAs")]
    pub eval8: Evaluations<F, D<F>>,
}

/// Gate error
#[derive(Error, Debug, Clone, Copy, PartialEq, Eq)]
pub enum CircuitGateError {
    /// Invalid constraint
    #[error("Invalid circuit gate type {0:?}")]
    InvalidCircuitGateType(GateType),
    /// Invalid constraint
    #[error("Invalid {0:?} constraint")]
    InvalidConstraint(GateType),
    /// Invalid constraint with number
    #[error("Invalid {0:?} constraint: {1}")]
    Constraint(GateType, usize),
    /// Invalid wire column
    #[error("Invalid {0:?} wire column: {1}")]
    WireColumn(GateType, usize),
    /// Disconnected wires
    #[error("Invalid {typ:?} copy constraint: {},{} -> {},{}", .src.row, .src.col, .dst.row, .dst.col)]
    CopyConstraint { typ: GateType, src: Wire, dst: Wire },
    /// Invalid copy constraint
    #[error("Invalid {0:?} copy constraint")]
    InvalidCopyConstraint(GateType),
    /// Invalid lookup constraint - sorted evaluations
    #[error("Invalid {0:?} lookup constraint - sorted evaluations")]
    InvalidLookupConstraintSorted(GateType),
    /// Invalid lookup constraint - sorted evaluations
    #[error("Invalid {0:?} lookup constraint - aggregation polynomial")]
    InvalidLookupConstraintAggregation(GateType),
    /// Missing lookup constraint system
    #[error("Failed to get lookup constraint system for {0:?}")]
    MissingLookupConstraintSystem(GateType),
    /// Failed to get witness for row
    #[error("Failed to get {0:?} witness for row {1}")]
    FailedToGetWitnessForRow(GateType, usize),
}

/// Gate result
pub type CircuitGateResult<T> = std::result::Result<T, CircuitGateError>;

#[serde_as]
#[derive(Clone, Debug, Default, Serialize, Deserialize)]
/// A single gate in a circuit.
pub struct CircuitGate<F: PrimeField> {
    /// type of the gate
    pub typ: GateType,

    /// gate wiring (for each cell, what cell it is wired to)
    pub wires: GateWires,

    /// public selector polynomials that can used as handy coefficients in gates
    #[serde_as(as = "Vec<o1_utils::serialization::SerdeAs>")]
    pub coeffs: Vec<F>,
}

impl<F> CircuitGate<F>
where
    F: PrimeField,
{
    pub fn new(typ: GateType, wires: GateWires, coeffs: Vec<F>) -> Self {
        Self { typ, wires, coeffs }
    }
}

impl<F: PrimeField> ToBytes for CircuitGate<F> {
    #[inline]
    fn write<W: Write>(&self, mut w: W) -> IoResult<()> {
        let typ: u8 = ToPrimitive::to_u8(&self.typ).unwrap();
        typ.write(&mut w)?;
        for i in 0..COLUMNS {
            self.wires[i].write(&mut w)?;
        }

        (self.coeffs.len() as u8).write(&mut w)?;
        for x in &self.coeffs {
            x.write(&mut w)?;
        }
        Ok(())
    }
}

impl<F: PrimeField> CircuitGate<F> {
    /// this function creates "empty" circuit gate
    pub fn zero(wires: GateWires) -> Self {
        CircuitGate::new(GateType::Zero, wires, vec![])
    }

    /// This function verifies the consistency of the wire
    /// assignments (witness) against the constraints
    ///
    /// # Errors
    ///
    /// Will give error if verify process returns error.
    pub fn verify<G: KimchiCurve<ScalarField = F>>(
        &self,
        row: usize,
        witness: &[Vec<F>; COLUMNS],
        cs: &ConstraintSystem<F>,
        public: &[F],
    ) -> Result<(), String> {
        use GateType::*;
        match self.typ {
            Zero => Ok(()),
            Generic => self.verify_generic(row, witness, public),
            Poseidon => self.verify_poseidon::<G>(row, witness),
            CompleteAdd => self.verify_complete_add(row, witness),
            VarBaseMul => self.verify_vbmul(row, witness),
            EndoMul => self.verify_endomul::<G>(row, witness, cs),
            EndoMulScalar => self.verify_endomul_scalar::<G>(row, witness, cs),
            // TODO: implement the verification for chacha
            ChaCha0 | ChaCha1 | ChaCha2 | ChaChaFinal => Ok(()),
            // TODO: implement the verification for the lookup gate
            Lookup => Ok(()),
            CairoClaim | CairoInstruction | CairoFlags | CairoTransition => {
                self.verify_cairo_gate::<G>(row, witness, cs)
            }
            RangeCheck0 | RangeCheck1 => self
                .verify_range_check::<G>(row, witness, cs)
                .map_err(|e| e.to_string()),
            Xor16 => self
                .verify_xor::<G>(row, witness, cs)
                .map_err(|e| e.to_string()),
            ForeignFieldAdd => self
                .verify_foreign_field_add::<G>(row, witness, cs)
                .map_err(|e| e.to_string()),
            ForeignFieldMul => self
                .verify_foreign_field_mul::<G>(row, witness, cs)
                .map_err(|e| e.to_string()),
        }
    }

    /// Verify the witness against the constraints
    pub fn verify_witness<G: KimchiCurve<ScalarField = F>>(
        &self,
        row: usize,
        witness: &[Vec<F>; COLUMNS],
        cs: &ConstraintSystem<F>,
        _public: &[F],
    ) -> CircuitGateResult<()> {
        // Grab the relevant part of the witness
        let argument_witness = self.argument_witness(row, witness)?;
        // Set up the constants.  Note that alpha, beta, gamma and joint_combiner
        // are one because this function is not running the prover.
        let constants = expr::Constants::new(
            F::one(),
            F::one(),
            F::one(),
            Some(F::one()),
            cs.endo,
            &G::sponge_params().mds,
            cs.foreign_field_modulus.clone(),
        );
        // Create the argument environment for the constraints over field elements
        let env = ArgumentEnv::<F, F>::create(argument_witness, self.coeffs.clone(), constants);

        // Check the wiring (i.e. copy constraints) for this gate
        // Note: Gates can operated on row Curr or Curr and Next.
        //       It could be nice for gates to know this and then
        //       this code could be adapted to check Curr or Curr
        //       and Next depending on the gate definition
        for col in 0..PERMUTS {
            let wire = self.wires[col];

            if wire.col >= PERMUTS {
                return Err(CircuitGateError::WireColumn(self.typ, col));
            }

            if witness[col][row] != witness[wire.col][wire.row] {
                // Pinpoint failed copy constraint
                return Err(CircuitGateError::CopyConstraint {
                    typ: self.typ,
                    src: Wire { row, col },
                    dst: wire,
                });
            }
        }

        // Perform witness verification on each constraint for this gate
        let results = match self.typ {
            GateType::Zero => {
                vec![]
            }
            GateType::Generic => {
                // TODO: implement the verification for the generic gate
                vec![]
            }
            GateType::Poseidon => poseidon::Poseidon::constraint_checks(&env),
            GateType::CompleteAdd => complete_add::CompleteAdd::constraint_checks(&env),
            GateType::VarBaseMul => varbasemul::VarbaseMul::constraint_checks(&env),
            GateType::EndoMul => endosclmul::EndosclMul::constraint_checks(&env),
            GateType::EndoMulScalar => endomul_scalar::EndomulScalar::constraint_checks(&env),
            GateType::ChaCha0 => chacha::ChaCha0::constraint_checks(&env),
            GateType::ChaCha1 => chacha::ChaCha1::constraint_checks(&env),
            GateType::ChaCha2 => chacha::ChaCha2::constraint_checks(&env),
            GateType::ChaChaFinal => chacha::ChaChaFinal::constraint_checks(&env),
            GateType::Lookup => {
                // TODO: implement the verification for the lookup gate
                vec![]
            }
            GateType::CairoClaim => turshi::Claim::constraint_checks(&env),
            GateType::CairoInstruction => turshi::Instruction::constraint_checks(&env),
            GateType::CairoFlags => turshi::Flags::constraint_checks(&env),
            GateType::CairoTransition => turshi::Transition::constraint_checks(&env),
            GateType::RangeCheck0 => {
                range_check::circuitgates::RangeCheck0::constraint_checks(&env)
            }
            GateType::RangeCheck1 => {
                range_check::circuitgates::RangeCheck1::constraint_checks(&env)
            }
            GateType::Xor16 => xor::Xor16::constraint_checks(&env),
            GateType::ForeignFieldAdd => {
                foreign_field_add::circuitgates::ForeignFieldAdd::constraint_checks(&env)
            }
            GateType::ForeignFieldMul => {
                foreign_field_mul::circuitgates::ForeignFieldMul::constraint_checks(&env)
            }
        };

        // Check for failed constraints
        for (i, result) in results.iter().enumerate() {
            if !result.is_zero() {
                // Pinpoint failed constraint
                return Err(CircuitGateError::Constraint(self.typ, i + 1));
            }
        }

        // TODO: implement generic plookup witness verification

        Ok(())
    }

    // Return the part of the witness relevant to this gate at the given row offset
    fn argument_witness(
        &self,
        row: usize,
        witness: &[Vec<F>; COLUMNS],
    ) -> CircuitGateResult<ArgumentWitness<F>> {
        // Get the part of the witness relevant to this gate
        let witness_curr: [F; COLUMNS] = (0..witness.len())
            .map(|col| witness[col][row])
            .collect::<Vec<F>>()
            .try_into()
            .map_err(|_| CircuitGateError::FailedToGetWitnessForRow(self.typ, row))?;
        let witness_next: [F; COLUMNS] = if witness[0].len() > row + 1 {
            (0..witness.len())
                .map(|col| witness[col][row + 1])
                .collect::<Vec<F>>()
                .try_into()
                .map_err(|_| CircuitGateError::FailedToGetWitnessForRow(self.typ, row))?
        } else {
            [F::zero(); COLUMNS]
        };

        Ok(ArgumentWitness::<F> {
            curr: witness_curr,
            next: witness_next,
        })
    }
}

/// Trait to connect a pair of cells in a circuit
pub trait Connect {
    /// Connect the pair of cells specified by the cell1 and cell2 parameters
    /// `cell_pre` --> `cell_new` && `cell_new` --> `wire_tmp`
    ///
    /// Note: This function assumes that the targeted cells are freshly instantiated
    ///       with self-connections.  If the two cells are transitively already part
    ///       of the same permutation then this would split it.
    fn connect_cell_pair(&mut self, cell1: (usize, usize), cell2: (usize, usize));

    /// Connects a generic gate cell with zeros to a given row for 64bit range check
    fn connect_64bit(&mut self, zero_row: usize, start_row: usize);
}

impl<F: PrimeField> Connect for Vec<CircuitGate<F>> {
    fn connect_cell_pair(&mut self, cell_pre: (usize, usize), cell_new: (usize, usize)) {
        let wire_tmp = self[cell_pre.0].wires[cell_pre.1];
        self[cell_pre.0].wires[cell_pre.1] = self[cell_new.0].wires[cell_new.1];
        self[cell_new.0].wires[cell_new.1] = wire_tmp;
    }

    fn connect_64bit(&mut self, zero_row: usize, start_row: usize) {
        // Connect the 64-bit cells from previous Generic gate with zeros in first 12 bits
        self.connect_cell_pair((start_row, 1), (start_row, 2));
        self.connect_cell_pair((start_row, 2), (zero_row, 0));
        self.connect_cell_pair((zero_row, 0), (start_row, 1));
    }
}

/// A circuit is specified as a public input size and a list of [`CircuitGate`].
#[derive(Serialize)]
#[serde(bound = "CircuitGate<F>: Serialize")]
pub struct Circuit<'a, F: PrimeField> {
    pub public_input_size: usize,
    pub gates: &'a [CircuitGate<F>],
}

impl<'a, F> Circuit<'a, F>
where
    F: PrimeField,
{
    pub fn new(public_input_size: usize, gates: &'a [CircuitGate<F>]) -> Self {
        Self {
            public_input_size,
            gates,
        }
    }
}

impl<'a, F: PrimeField> CryptoDigest for Circuit<'a, F> {
    const PREFIX: &'static [u8; 15] = b"kimchi-circuit0";
}

impl<'a, F> From<&'a ConstraintSystem<F>> for Circuit<'a, F>
where
    F: PrimeField,
{
    fn from(cs: &'a ConstraintSystem<F>) -> Self {
        Self {
            public_input_size: cs.public,
            gates: &cs.gates,
        }
    }
}

#[cfg(feature = "ocaml_types")]
pub mod caml {
    use super::*;
    use crate::circuits::wires::caml::CamlWire;
    use itertools::Itertools;

    #[derive(ocaml::IntoValue, ocaml::FromValue, ocaml_gen::Struct)]
    pub struct CamlCircuitGate<F> {
        pub typ: GateType,
        pub wires: (
            CamlWire,
            CamlWire,
            CamlWire,
            CamlWire,
            CamlWire,
            CamlWire,
            CamlWire,
        ),
        pub coeffs: Vec<F>,
    }

    impl<F, CamlF> From<CircuitGate<F>> for CamlCircuitGate<CamlF>
    where
        CamlF: From<F>,
        F: PrimeField,
    {
        fn from(cg: CircuitGate<F>) -> Self {
            Self {
                typ: cg.typ,
                wires: array_to_tuple(cg.wires),
                coeffs: cg.coeffs.into_iter().map(Into::into).collect(),
            }
        }
    }

    impl<F, CamlF> From<&CircuitGate<F>> for CamlCircuitGate<CamlF>
    where
        CamlF: From<F>,
        F: PrimeField,
    {
        fn from(cg: &CircuitGate<F>) -> Self {
            Self {
                typ: cg.typ,
                wires: array_to_tuple(cg.wires),
                coeffs: cg.coeffs.clone().into_iter().map(Into::into).collect(),
            }
        }
    }

    impl<F, CamlF> From<CamlCircuitGate<CamlF>> for CircuitGate<F>
    where
        F: From<CamlF>,
        F: PrimeField,
    {
        fn from(ccg: CamlCircuitGate<CamlF>) -> Self {
            Self {
                typ: ccg.typ,
                wires: tuple_to_array(ccg.wires),
                coeffs: ccg.coeffs.into_iter().map(Into::into).collect(),
            }
        }
    }

    /// helper to convert array to tuple (OCaml doesn't have fixed-size arrays)
    fn array_to_tuple<T1, T2>(a: [T1; PERMUTS]) -> (T2, T2, T2, T2, T2, T2, T2)
    where
        T1: Clone,
        T2: From<T1>,
    {
        a.into_iter()
            .map(Into::into)
            .next_tuple()
            .expect("bug in array_to_tuple")
    }

    /// helper to convert tuple to array (OCaml doesn't have fixed-size arrays)
    fn tuple_to_array<T1, T2>(a: (T1, T1, T1, T1, T1, T1, T1)) -> [T2; PERMUTS]
    where
        T2: From<T1>,
    {
        [
            a.0.into(),
            a.1.into(),
            a.2.into(),
            a.3.into(),
            a.4.into(),
            a.5.into(),
            a.6.into(),
        ]
    }
}

//
// Tests
//

#[cfg(test)]
mod tests {
    use super::*;
    use ark_ff::UniformRand as _;
    use mina_curves::pasta::Fp;
    use proptest::prelude::*;
    use rand::SeedableRng as _;

    // TODO: move to mina-curves
    prop_compose! {
        pub fn arb_fp()(seed: [u8; 32]) -> Fp {
            let rng = &mut rand::rngs::StdRng::from_seed(seed);
            Fp::rand(rng)
        }
    }

    prop_compose! {
        fn arb_fp_vec(max: usize)(seed: [u8; 32], num in 0..max) -> Vec<Fp> {
            let rng = &mut rand::rngs::StdRng::from_seed(seed);
            let mut v = vec![];
            for _ in 0..num {
                v.push(Fp::rand(rng))
            }
            v
        }
    }

    prop_compose! {
        fn arb_circuit_gate()(typ: GateType, wires: GateWires, coeffs in arb_fp_vec(25)) -> CircuitGate<Fp> {
            CircuitGate::new(
                typ,
                wires,
                coeffs,
            )
        }
    }

    proptest! {
        #[test]
        fn test_gate_serialization(cg in arb_circuit_gate()) {
            let encoded = rmp_serde::to_vec(&cg).unwrap();
            let decoded: CircuitGate<Fp> = rmp_serde::from_slice(&encoded).unwrap();
            prop_assert_eq!(cg.typ, decoded.typ);
            for i in 0..PERMUTS {
                prop_assert_eq!(cg.wires[i], decoded.wires[i]);
            }
            prop_assert_eq!(cg.coeffs, decoded.coeffs);
        }
    }
}<|MERGE_RESOLUTION|>--- conflicted
+++ resolved
@@ -106,17 +106,13 @@
     CairoInstruction = 13,
     CairoFlags = 14,
     CairoTransition = 15,
-    /// Range check (16-24)
+    /// Range check
     RangeCheck0 = 16,
     RangeCheck1 = 17,
-    ForeignFieldAdd = 25,
-<<<<<<< HEAD
-    ForeignFieldMul = 26,
-=======
-    //ForeignFieldMul = 26,
-    // Gates for Keccak follow:
-    Xor16 = 27,
->>>>>>> 93f986a1
+    ForeignFieldAdd = 18,
+    ForeignFieldMul = 19,
+    // Gates for Keccak
+    Xor16 = 20,
 }
 
 /// Selector polynomial
@@ -245,14 +241,14 @@
             RangeCheck0 | RangeCheck1 => self
                 .verify_range_check::<G>(row, witness, cs)
                 .map_err(|e| e.to_string()),
-            Xor16 => self
-                .verify_xor::<G>(row, witness, cs)
-                .map_err(|e| e.to_string()),
             ForeignFieldAdd => self
                 .verify_foreign_field_add::<G>(row, witness, cs)
                 .map_err(|e| e.to_string()),
             ForeignFieldMul => self
                 .verify_foreign_field_mul::<G>(row, witness, cs)
+                .map_err(|e| e.to_string()),
+            Xor16 => self
+                .verify_xor::<G>(row, witness, cs)
                 .map_err(|e| e.to_string()),
         }
     }
@@ -335,13 +331,13 @@
             GateType::RangeCheck1 => {
                 range_check::circuitgates::RangeCheck1::constraint_checks(&env)
             }
-            GateType::Xor16 => xor::Xor16::constraint_checks(&env),
             GateType::ForeignFieldAdd => {
                 foreign_field_add::circuitgates::ForeignFieldAdd::constraint_checks(&env)
             }
             GateType::ForeignFieldMul => {
                 foreign_field_mul::circuitgates::ForeignFieldMul::constraint_checks(&env)
             }
+            GateType::Xor16 => xor::Xor16::constraint_checks(&env),
         };
 
         // Check for failed constraints
