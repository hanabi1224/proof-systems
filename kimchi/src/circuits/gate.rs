//! This module implements Plonk constraint gate primitive.

use crate::{
    circuits::{
        argument::{Argument, ArgumentEnv},
        constraints::ConstraintSystem,
        polynomials::{
            chacha, complete_add, endomul_scalar, endosclmul, foreign_field_add, foreign_field_mul,
            poseidon, range_check, turshi, varbasemul,
        },
        wires::*,
    },
    curve::KimchiCurve,
    prover_index::ProverIndex,
};
use ark_ff::{bytes::ToBytes, PrimeField, SquareRootField};
use num_traits::cast::ToPrimitive;
use o1_utils::hasher::CryptoDigest;
use serde::{Deserialize, Serialize};
use serde_with::serde_as;
use std::io::{Result as IoResult, Write};
use thiserror::Error;

use super::{
    argument::ArgumentWitness,
    expr,
    polynomials::{rot, xor},
};

/// A row accessible from a given row, corresponds to the fact that we open all polynomials
/// at `zeta` **and** `omega * zeta`.
#[repr(C)]
#[derive(Clone, Copy, Debug, PartialEq, Eq, Hash, PartialOrd, Ord, Serialize, Deserialize)]
#[cfg_attr(
    feature = "ocaml_types",
    derive(ocaml::IntoValue, ocaml::FromValue, ocaml_gen::Enum)
)]
#[cfg_attr(feature = "wasm_types", wasm_bindgen::prelude::wasm_bindgen)]
#[cfg_attr(test, derive(proptest_derive::Arbitrary))]
pub enum CurrOrNext {
    Curr,
    Next,
}

impl CurrOrNext {
    /// Compute the offset corresponding to the `CurrOrNext` value.
    /// - `Curr.shift() == 0`
    /// - `Next.shift() == 1`
    pub fn shift(&self) -> usize {
        match self {
            CurrOrNext::Curr => 0,
            CurrOrNext::Next => 1,
        }
    }
}

/// The different types of gates the system supports.
/// Note that all the gates are mutually exclusive:
/// they cannot be used at the same time on single row.
/// If we were ever to support this feature, we would have to make sure
/// not to re-use powers of alpha across constraints.
#[repr(C)]
#[derive(
    Clone,
    Copy,
    Debug,
    Default,
    PartialEq,
    FromPrimitive,
    ToPrimitive,
    Serialize,
    Deserialize,
    Eq,
    Hash,
    PartialOrd,
    Ord,
)]
#[cfg_attr(
    feature = "ocaml_types",
    derive(ocaml::IntoValue, ocaml::FromValue, ocaml_gen::Enum)
)]
#[cfg_attr(feature = "wasm_types", wasm_bindgen::prelude::wasm_bindgen)]
#[cfg_attr(test, derive(proptest_derive::Arbitrary))]
pub enum GateType {
    #[default]
    /// Zero gate
    Zero = 0,
    /// Generic arithmetic gate
    Generic = 1,
    /// Poseidon permutation gate
    Poseidon = 2,
    /// Complete EC addition in Affine form
    CompleteAdd = 3,
    /// EC variable base scalar multiplication
    VarBaseMul = 4,
    /// EC variable base scalar multiplication with group endomorphim optimization
    EndoMul = 5,
    /// Gate for computing the scalar corresponding to an endoscaling
    EndoMulScalar = 6,
    /// ChaCha
    ChaCha0 = 7,
    ChaCha1 = 8,
    ChaCha2 = 9,
    ChaChaFinal = 10,
    // Lookup
    Lookup = 11,
    /// Cairo
    CairoClaim = 12,
    CairoInstruction = 13,
    CairoFlags = 14,
    CairoTransition = 15,
    /// Range check
    RangeCheck0 = 16,
    RangeCheck1 = 17,
<<<<<<< HEAD
    ForeignFieldAdd = 25,
    // ForeignFieldMul = 26,
    // Gates for Keccak follow:
    Xor16 = 27,
    Rot64 = 28,
}

/// Selector polynomial
#[serde_as]
#[derive(Clone, Serialize, Deserialize, Debug)]
pub struct SelectorPolynomial<F: PrimeField> {
    /// Evaluation form (evaluated over domain d8)
    #[serde_as(as = "o1_utils::serialization::SerdeAs")]
    pub eval8: Evaluations<F, D<F>>,
=======
    ForeignFieldAdd = 18,
    ForeignFieldMul = 19,
    // Gates for Keccak
    Xor16 = 20,
>>>>>>> c2abf3eb
}

/// Gate error
#[derive(Error, Debug, Clone, Copy, PartialEq, Eq)]
pub enum CircuitGateError {
    /// Invalid constraint
    #[error("Invalid circuit gate type {0:?}")]
    InvalidCircuitGateType(GateType),
    /// Invalid constraint
    #[error("Invalid {0:?} constraint")]
    InvalidConstraint(GateType),
    /// Invalid constraint with number
    #[error("Invalid {0:?} constraint: {1}")]
    Constraint(GateType, usize),
    /// Invalid wire column
    #[error("Invalid {0:?} wire column: {1}")]
    WireColumn(GateType, usize),
    /// Disconnected wires
    #[error("Invalid {typ:?} copy constraint: {},{} -> {},{}", .src.row, .src.col, .dst.row, .dst.col)]
    CopyConstraint { typ: GateType, src: Wire, dst: Wire },
    /// Invalid copy constraint
    #[error("Invalid {0:?} copy constraint")]
    InvalidCopyConstraint(GateType),
    /// Invalid lookup constraint - sorted evaluations
    #[error("Invalid {0:?} lookup constraint - sorted evaluations")]
    InvalidLookupConstraintSorted(GateType),
    /// Invalid lookup constraint - sorted evaluations
    #[error("Invalid {0:?} lookup constraint - aggregation polynomial")]
    InvalidLookupConstraintAggregation(GateType),
    /// Missing lookup constraint system
    #[error("Failed to get lookup constraint system for {0:?}")]
    MissingLookupConstraintSystem(GateType),
    /// Failed to get witness for row
    #[error("Failed to get {0:?} witness for row {1}")]
    FailedToGetWitnessForRow(GateType, usize),
}

/// Gate result
pub type CircuitGateResult<T> = std::result::Result<T, CircuitGateError>;

#[serde_as]
#[derive(Clone, Debug, Default, Serialize, Deserialize)]
/// A single gate in a circuit.
pub struct CircuitGate<F: PrimeField> {
    /// type of the gate
    pub typ: GateType,

    /// gate wiring (for each cell, what cell it is wired to)
    pub wires: GateWires,

    /// public selector polynomials that can used as handy coefficients in gates
    #[serde_as(as = "Vec<o1_utils::serialization::SerdeAs>")]
    pub coeffs: Vec<F>,
}

impl<F> CircuitGate<F>
where
    F: PrimeField,
{
    pub fn new(typ: GateType, wires: GateWires, coeffs: Vec<F>) -> Self {
        Self { typ, wires, coeffs }
    }
}

impl<F: PrimeField> ToBytes for CircuitGate<F> {
    #[inline]
    fn write<W: Write>(&self, mut w: W) -> IoResult<()> {
        let typ: u8 = ToPrimitive::to_u8(&self.typ).unwrap();
        typ.write(&mut w)?;
        for i in 0..COLUMNS {
            self.wires[i].write(&mut w)?;
        }

        (self.coeffs.len() as u8).write(&mut w)?;
        for x in &self.coeffs {
            x.write(&mut w)?;
        }
        Ok(())
    }
}

impl<F: PrimeField + SquareRootField> CircuitGate<F> {
    /// this function creates "empty" circuit gate
    pub fn zero(wires: GateWires) -> Self {
        CircuitGate::new(GateType::Zero, wires, vec![])
    }

    /// This function verifies the consistency of the wire
    /// assignments (witness) against the constraints
    ///
    /// # Errors
    ///
    /// Will give error if verify process returns error.
    pub fn verify<G: KimchiCurve<ScalarField = F>>(
        &self,
        row: usize,
        witness: &[Vec<F>; COLUMNS],
        index: &ProverIndex<G>,
        public: &[F],
    ) -> Result<(), String> {
        use GateType::*;
        match self.typ {
            Zero => Ok(()),
            Generic => self.verify_generic(row, witness, public),
            Poseidon => self.verify_poseidon::<G>(row, witness),
            CompleteAdd => self.verify_complete_add(row, witness),
            VarBaseMul => self.verify_vbmul(row, witness),
            EndoMul => self.verify_endomul::<G>(row, witness, &index.cs),
            EndoMulScalar => self.verify_endomul_scalar::<G>(row, witness, &index.cs),
            // TODO: implement the verification for chacha
            ChaCha0 | ChaCha1 | ChaCha2 | ChaChaFinal => Ok(()),
            // TODO: implement the verification for the lookup gate
            Lookup => Ok(()),
            CairoClaim | CairoInstruction | CairoFlags | CairoTransition => {
                self.verify_cairo_gate::<G>(row, witness, &index.cs)
            }
            RangeCheck0 | RangeCheck1 => self
<<<<<<< HEAD
                .verify_range_check::<G>(row, witness, cs)
                .map_err(|e| e.to_string()),
            Rot64 => self
                .verify_rot::<G>(row, witness, cs)
                .map_err(|e| e.to_string()),
            Xor16 => self
                .verify_xor::<G>(row, witness, cs)
=======
                .verify_range_check::<G>(row, witness, index)
>>>>>>> c2abf3eb
                .map_err(|e| e.to_string()),
            ForeignFieldAdd => self
                .verify_foreign_field_add::<G>(row, witness, index)
                .map_err(|e| e.to_string()),
            ForeignFieldMul => self
                .verify_foreign_field_mul::<G>(row, witness, index)
                .map_err(|e| e.to_string()),
            Xor16 => self
                .verify_xor::<G>(row, witness, index)
                .map_err(|e| e.to_string()),
        }
    }

    /// Verify the witness against the constraints
    pub fn verify_witness<G: KimchiCurve<ScalarField = F>>(
        &self,
        row: usize,
        witness: &[Vec<F>; COLUMNS],
        cs: &ConstraintSystem<F>,
        _public: &[F],
    ) -> CircuitGateResult<()> {
        // Grab the relevant part of the witness
        let argument_witness = self.argument_witness(row, witness)?;
        // Set up the constants.  Note that alpha, beta, gamma and joint_combiner
        // are one because this function is not running the prover.
        let constants = expr::Constants::new(
            F::one(),
            F::one(),
            F::one(),
            Some(F::one()),
            cs.endo,
            &G::sponge_params().mds,
            cs.foreign_field_modulus.clone(),
        );
        // Create the argument environment for the constraints over field elements
        let env = ArgumentEnv::<F, F>::create(argument_witness, self.coeffs.clone(), constants);

        // Check the wiring (i.e. copy constraints) for this gate
        // Note: Gates can operated on row Curr or Curr and Next.
        //       It could be nice for gates to know this and then
        //       this code could be adapted to check Curr or Curr
        //       and Next depending on the gate definition
        for col in 0..PERMUTS {
            let wire = self.wires[col];

            if wire.col >= PERMUTS {
                return Err(CircuitGateError::WireColumn(self.typ, col));
            }

            if witness[col][row] != witness[wire.col][wire.row] {
                // Pinpoint failed copy constraint
                return Err(CircuitGateError::CopyConstraint {
                    typ: self.typ,
                    src: Wire { row, col },
                    dst: wire,
                });
            }
        }

        // Perform witness verification on each constraint for this gate
        let results = match self.typ {
            GateType::Zero => {
                vec![]
            }
            GateType::Generic => {
                // TODO: implement the verification for the generic gate
                vec![]
            }
            GateType::Poseidon => poseidon::Poseidon::constraint_checks(&env),
            GateType::CompleteAdd => complete_add::CompleteAdd::constraint_checks(&env),
            GateType::VarBaseMul => varbasemul::VarbaseMul::constraint_checks(&env),
            GateType::EndoMul => endosclmul::EndosclMul::constraint_checks(&env),
            GateType::EndoMulScalar => endomul_scalar::EndomulScalar::constraint_checks(&env),
            GateType::ChaCha0 => chacha::ChaCha0::constraint_checks(&env),
            GateType::ChaCha1 => chacha::ChaCha1::constraint_checks(&env),
            GateType::ChaCha2 => chacha::ChaCha2::constraint_checks(&env),
            GateType::ChaChaFinal => chacha::ChaChaFinal::constraint_checks(&env),
            GateType::Lookup => {
                // TODO: implement the verification for the lookup gate
                vec![]
            }
            GateType::CairoClaim => turshi::Claim::constraint_checks(&env),
            GateType::CairoInstruction => turshi::Instruction::constraint_checks(&env),
            GateType::CairoFlags => turshi::Flags::constraint_checks(&env),
            GateType::CairoTransition => turshi::Transition::constraint_checks(&env),
            GateType::RangeCheck0 => {
                range_check::circuitgates::RangeCheck0::constraint_checks(&env)
            }
            GateType::RangeCheck1 => {
                range_check::circuitgates::RangeCheck1::constraint_checks(&env)
            }
<<<<<<< HEAD
            GateType::Rot64 => rot::Rot64::constraint_checks(&env),
            GateType::Xor16 => xor::Xor16::constraint_checks(&env),
=======
>>>>>>> c2abf3eb
            GateType::ForeignFieldAdd => {
                foreign_field_add::circuitgates::ForeignFieldAdd::constraint_checks(&env)
            }
            GateType::ForeignFieldMul => {
                foreign_field_mul::circuitgates::ForeignFieldMul::constraint_checks(&env)
            }
            GateType::Xor16 => xor::Xor16::constraint_checks(&env),
        };

        // Check for failed constraints
        for (i, result) in results.iter().enumerate() {
            if !result.is_zero() {
                // Pinpoint failed constraint
                return Err(CircuitGateError::Constraint(self.typ, i + 1));
            }
        }

        // TODO: implement generic plookup witness verification

        Ok(())
    }

    // Return the part of the witness relevant to this gate at the given row offset
    fn argument_witness(
        &self,
        row: usize,
        witness: &[Vec<F>; COLUMNS],
    ) -> CircuitGateResult<ArgumentWitness<F>> {
        // Get the part of the witness relevant to this gate
        let witness_curr: [F; COLUMNS] = (0..witness.len())
            .map(|col| witness[col][row])
            .collect::<Vec<F>>()
            .try_into()
            .map_err(|_| CircuitGateError::FailedToGetWitnessForRow(self.typ, row))?;
        let witness_next: [F; COLUMNS] = if witness[0].len() > row + 1 {
            (0..witness.len())
                .map(|col| witness[col][row + 1])
                .collect::<Vec<F>>()
                .try_into()
                .map_err(|_| CircuitGateError::FailedToGetWitnessForRow(self.typ, row))?
        } else {
            [F::zero(); COLUMNS]
        };

        Ok(ArgumentWitness::<F> {
            curr: witness_curr,
            next: witness_next,
        })
    }
}

/// Trait to connect a pair of cells in a circuit
pub trait Connect {
    /// Connect the pair of cells specified by the cell1 and cell2 parameters
    /// `cell_pre` --> `cell_new` && `cell_new` --> `wire_tmp`
    ///
    /// Note: This function assumes that the targeted cells are freshly instantiated
    ///       with self-connections.  If the two cells are transitively already part
    ///       of the same permutation then this would split it.
    fn connect_cell_pair(&mut self, cell1: (usize, usize), cell2: (usize, usize));

    /// Connects a generic gate cell with zeros to a given row for 64bit range check
    fn connect_64bit(&mut self, zero_row: usize, start_row: usize);
}

impl<F: PrimeField> Connect for Vec<CircuitGate<F>> {
    fn connect_cell_pair(&mut self, cell_pre: (usize, usize), cell_new: (usize, usize)) {
        let wire_tmp = self[cell_pre.0].wires[cell_pre.1];
        self[cell_pre.0].wires[cell_pre.1] = self[cell_new.0].wires[cell_new.1];
        self[cell_new.0].wires[cell_new.1] = wire_tmp;
    }

    fn connect_64bit(&mut self, zero_row: usize, start_row: usize) {
        // Connect the 64-bit cells from previous Generic gate with zeros in first 12 bits
        self.connect_cell_pair((start_row, 1), (start_row, 2));
        self.connect_cell_pair((start_row, 2), (zero_row, 0));
        self.connect_cell_pair((zero_row, 0), (start_row, 1));
    }
}

/// A circuit is specified as a public input size and a list of [`CircuitGate`].
#[derive(Serialize)]
#[serde(bound = "CircuitGate<F>: Serialize")]
pub struct Circuit<'a, F: PrimeField> {
    pub public_input_size: usize,
    pub gates: &'a [CircuitGate<F>],
}

impl<'a, F> Circuit<'a, F>
where
    F: PrimeField,
{
    pub fn new(public_input_size: usize, gates: &'a [CircuitGate<F>]) -> Self {
        Self {
            public_input_size,
            gates,
        }
    }
}

impl<'a, F: PrimeField> CryptoDigest for Circuit<'a, F> {
    const PREFIX: &'static [u8; 15] = b"kimchi-circuit0";
}

impl<'a, F> From<&'a ConstraintSystem<F>> for Circuit<'a, F>
where
    F: PrimeField,
{
    fn from(cs: &'a ConstraintSystem<F>) -> Self {
        Self {
            public_input_size: cs.public,
            gates: &cs.gates,
        }
    }
}

#[cfg(feature = "ocaml_types")]
pub mod caml {
    use super::*;
    use crate::circuits::wires::caml::CamlWire;
    use itertools::Itertools;

    #[derive(ocaml::IntoValue, ocaml::FromValue, ocaml_gen::Struct)]
    pub struct CamlCircuitGate<F> {
        pub typ: GateType,
        pub wires: (
            CamlWire,
            CamlWire,
            CamlWire,
            CamlWire,
            CamlWire,
            CamlWire,
            CamlWire,
        ),
        pub coeffs: Vec<F>,
    }

    impl<F, CamlF> From<CircuitGate<F>> for CamlCircuitGate<CamlF>
    where
        CamlF: From<F>,
        F: PrimeField,
    {
        fn from(cg: CircuitGate<F>) -> Self {
            Self {
                typ: cg.typ,
                wires: array_to_tuple(cg.wires),
                coeffs: cg.coeffs.into_iter().map(Into::into).collect(),
            }
        }
    }

    impl<F, CamlF> From<&CircuitGate<F>> for CamlCircuitGate<CamlF>
    where
        CamlF: From<F>,
        F: PrimeField,
    {
        fn from(cg: &CircuitGate<F>) -> Self {
            Self {
                typ: cg.typ,
                wires: array_to_tuple(cg.wires),
                coeffs: cg.coeffs.clone().into_iter().map(Into::into).collect(),
            }
        }
    }

    impl<F, CamlF> From<CamlCircuitGate<CamlF>> for CircuitGate<F>
    where
        F: From<CamlF>,
        F: PrimeField,
    {
        fn from(ccg: CamlCircuitGate<CamlF>) -> Self {
            Self {
                typ: ccg.typ,
                wires: tuple_to_array(ccg.wires),
                coeffs: ccg.coeffs.into_iter().map(Into::into).collect(),
            }
        }
    }

    /// helper to convert array to tuple (OCaml doesn't have fixed-size arrays)
    fn array_to_tuple<T1, T2>(a: [T1; PERMUTS]) -> (T2, T2, T2, T2, T2, T2, T2)
    where
        T1: Clone,
        T2: From<T1>,
    {
        a.into_iter()
            .map(Into::into)
            .next_tuple()
            .expect("bug in array_to_tuple")
    }

    /// helper to convert tuple to array (OCaml doesn't have fixed-size arrays)
    fn tuple_to_array<T1, T2>(a: (T1, T1, T1, T1, T1, T1, T1)) -> [T2; PERMUTS]
    where
        T2: From<T1>,
    {
        [
            a.0.into(),
            a.1.into(),
            a.2.into(),
            a.3.into(),
            a.4.into(),
            a.5.into(),
            a.6.into(),
        ]
    }
}

//
// Tests
//

#[cfg(test)]
mod tests {
    use super::*;
    use ark_ff::UniformRand as _;
    use mina_curves::pasta::Fp;
    use proptest::prelude::*;
    use rand::SeedableRng as _;

    // TODO: move to mina-curves
    prop_compose! {
        pub fn arb_fp()(seed: [u8; 32]) -> Fp {
            let rng = &mut rand::rngs::StdRng::from_seed(seed);
            Fp::rand(rng)
        }
    }

    prop_compose! {
        fn arb_fp_vec(max: usize)(seed: [u8; 32], num in 0..max) -> Vec<Fp> {
            let rng = &mut rand::rngs::StdRng::from_seed(seed);
            let mut v = vec![];
            for _ in 0..num {
                v.push(Fp::rand(rng))
            }
            v
        }
    }

    prop_compose! {
        fn arb_circuit_gate()(typ: GateType, wires: GateWires, coeffs in arb_fp_vec(25)) -> CircuitGate<Fp> {
            CircuitGate::new(
                typ,
                wires,
                coeffs,
            )
        }
    }

    proptest! {
        #[test]
        fn test_gate_serialization(cg in arb_circuit_gate()) {
            let encoded = rmp_serde::to_vec(&cg).unwrap();
            let decoded: CircuitGate<Fp> = rmp_serde::from_slice(&encoded).unwrap();
            prop_assert_eq!(cg.typ, decoded.typ);
            for i in 0..PERMUTS {
                prop_assert_eq!(cg.wires[i], decoded.wires[i]);
            }
            prop_assert_eq!(cg.coeffs, decoded.coeffs);
        }
    }
}<|MERGE_RESOLUTION|>--- conflicted
+++ resolved
@@ -112,27 +112,11 @@
     /// Range check
     RangeCheck0 = 16,
     RangeCheck1 = 17,
-<<<<<<< HEAD
-    ForeignFieldAdd = 25,
-    // ForeignFieldMul = 26,
-    // Gates for Keccak follow:
-    Xor16 = 27,
-    Rot64 = 28,
-}
-
-/// Selector polynomial
-#[serde_as]
-#[derive(Clone, Serialize, Deserialize, Debug)]
-pub struct SelectorPolynomial<F: PrimeField> {
-    /// Evaluation form (evaluated over domain d8)
-    #[serde_as(as = "o1_utils::serialization::SerdeAs")]
-    pub eval8: Evaluations<F, D<F>>,
-=======
     ForeignFieldAdd = 18,
     ForeignFieldMul = 19,
     // Gates for Keccak
     Xor16 = 20,
->>>>>>> c2abf3eb
+    Rot64 = 21,
 }
 
 /// Gate error
@@ -250,17 +234,7 @@
                 self.verify_cairo_gate::<G>(row, witness, &index.cs)
             }
             RangeCheck0 | RangeCheck1 => self
-<<<<<<< HEAD
-                .verify_range_check::<G>(row, witness, cs)
-                .map_err(|e| e.to_string()),
-            Rot64 => self
-                .verify_rot::<G>(row, witness, cs)
-                .map_err(|e| e.to_string()),
-            Xor16 => self
-                .verify_xor::<G>(row, witness, cs)
-=======
                 .verify_range_check::<G>(row, witness, index)
->>>>>>> c2abf3eb
                 .map_err(|e| e.to_string()),
             ForeignFieldAdd => self
                 .verify_foreign_field_add::<G>(row, witness, index)
@@ -270,6 +244,9 @@
                 .map_err(|e| e.to_string()),
             Xor16 => self
                 .verify_xor::<G>(row, witness, index)
+                .map_err(|e| e.to_string()),
+            Rot64 => self
+                .verify_rot::<G>(row, witness, index)
                 .map_err(|e| e.to_string()),
         }
     }
@@ -352,11 +329,6 @@
             GateType::RangeCheck1 => {
                 range_check::circuitgates::RangeCheck1::constraint_checks(&env)
             }
-<<<<<<< HEAD
-            GateType::Rot64 => rot::Rot64::constraint_checks(&env),
-            GateType::Xor16 => xor::Xor16::constraint_checks(&env),
-=======
->>>>>>> c2abf3eb
             GateType::ForeignFieldAdd => {
                 foreign_field_add::circuitgates::ForeignFieldAdd::constraint_checks(&env)
             }
@@ -364,6 +336,7 @@
                 foreign_field_mul::circuitgates::ForeignFieldMul::constraint_checks(&env)
             }
             GateType::Xor16 => xor::Xor16::constraint_checks(&env),
+            GateType::Rot64 => rot::Rot64::constraint_checks(&env),
         };
 
         // Check for failed constraints
