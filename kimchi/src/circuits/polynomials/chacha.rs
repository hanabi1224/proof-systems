//! This module implements the cha-cha constraints, which are rather simple aside form the lookups.
//!
//! There are four chacha constraint types, corresponding to the four lines in each quarter round.
//!
//! <pre>
//! a += b; d ^= a; d <<<= 16;
//! c += d; b ^= c; b <<<= 12;
//! a += b; d ^= a; d <<<= 8;
//! c += d; b ^= c; b <<<= 7;
//! </pre>
//!
//! or, written without mutation, (and where + is mod 2**32),
//!
//! <pre>
//! a'  = a + b ; d' = (d ^ a') <<< 16;
//! c'  = c + d'; b' = (b ^ c') <<< 12;
//! a'' = a' + b'; d'' = (d' ^ a') <<< 8;
//! c'' = c' + d''; b'' = (c'' ^ b') <<< 7;
//! </pre>
//!
//! We lay each line as two rows.
//!
//! Each line has the form
//!
//! <pre>
//! x += z; y ^= x; y <<<= k
//! </pre>
//!
//! or without mutation,
//!
//! <pre>
//! x' = x + z; y' = (y ^ x') <<< k
//! </pre>
//!
//! which we abbreviate as
//!
//! <pre>
//! L(x, x', y, y', z, k).
//! </pre>
//!
//! In general, such a line will be laid out as the two rows
//!
//! <pre>
//! x  y  z       (y^x')_0 (y^x')_1 (y^x')_2 (y^x')_3 (x+z)_0 (x+z)_1 (x+z)_2 (x+z)_3 y_0 y_1 y_2 y_3
//! x' y' (x+z)_8 (y^x')_4 (y^x')_5 (y^x')_6 (y^x')_7 (x+z)_4 (x+z)_5 (x+z)_6 (x+z)_7 y_4 y_5 y_6 y_7
//! </pre>
//!
//! where A_i indicates the i^th nybble (four-bit chunk) of the value A.
//!
//! (x+z)_8 is special, since we know it is actually at most 1 bit (representing the overflow bit of x + z).
//!
//! So the first line L(a, a', d, d', b, 8) for example becomes the two rows
//!
//! <pre>
//! a  d  b       (d^a')_0 (d^a')_1 (d^a')_2 (d^a')_3 (a+b)_0 (a+b)_1 (a+b)_2 (a+b)_3 d_0 d_1 d_2 d_3
//! a' d' (a+b)_8 (d^a')_4 (d^a')_5 (d^a')_6 (d^a')_7 (a+b)_4 (a+b)_5 (a+b)_6 (a+b)_7 d_4 d_5 d_6 d_7
//! </pre>
//!
//! along with the equations
//!
//! <pre>
//! (a+b)_8^2 = (a+b)_8  [booleanity check]
//! a' = sum_{i = 0}^7 (2^4)^i (a+b)_i;
//! a + b = 2^32 (a+b)_8 + a';
//! d = sum_{i = 0}^7 (2^4)^i d_i
//! d' = sum_{i = 0}^7 (2^4)^{(i + 4) mod 8} (a+b)_i
//! </pre>
//!
//! The (i + 4) mod 8 rotates the nybbles left by 4, which means bit-rotating by 4*4 = 16
//! as desired.
//!
//! The final line is a bit more complicated as we have to rotate by 7, which is not a multiple of 4.
//! We accomplish this as follows.
//!
//! Let's say we want to rotate the nybbles A_0, ..., A_7 left by 7.
//! First we'll rotate left by 4 to get
//!
//! A_7, A_0, A_1, ..., A_6
//!
//! Rename these as
//!
//! B_0, ..., B_7.
//!
//! We now want to left-rotate each B_i by 3.
//!
//! Let b_i be the low bit of B_i.
//! Then, the low 3 bits of B_i are
//! (B_i - b_i) / 2.
//!
//! The result will thus be
//!
//! 2^3 b_0 + (B_7 - b_7)/2,
//! 2^3 b_1 + (B_0 - b_0)/2,
//! 2^3 b_2 + (B_1 - b_1)/2,
//!     ...
//! 2^3 b_7 + (B_6 - b_6)/2,
//!
//! or re-writing in terms of our original nybbles A_i,
//!
//! 2^3 a_7 + (A_6 - a_6)/2,
//! 2^3 a_0 + (A_7 - a_7)/2,
//! 2^3 a_1 + (A_0 - a_0)/2,
//! 2^3 a_2 + (A_1 - a_1)/2,
//! 2^3 a_3 + (A_2 - a_2)/2,
//! 2^3 a_4 + (A_3 - a_3)/2,
//! 2^3 a_5 + (A_4 - a_4)/2,
//! 2^3 a_6 + (A_5 - a_5)/2,
//!
//! For neatness, letting (x, y, z) = (c', b', d''), the first 2 rows for the final
//! line will be,
//!
//! <pre>
//! x  y  z       (y^x')_0 (y^x')_1 (y^x')_2 (y^x')_3 (x+z)_0 (x+z)_1 (x+z)_2 (x+z)_3 y_0 y_1 y_2 y_3
//! x' _  (x+z)_8 (y^x')_4 (y^x')_5 (y^x')_6 (y^x')_7 (x+z)_4 (x+z)_5 (x+z)_6 (x+z)_7 y_4 y_5 y_6 y_7
//! </pre>
//!
//! but then we also need to perform the bit-rotate by 1.
//!
//! For this we'll add an additional 2 rows. It's probably possible to do it with just 1,
//! but I think we'd have to change our plookup setup somehow, or maybe expand the number of columns,
//! or allow access to the previous row.
//!
//! Let lo(n) be the low bit of the nybble n. The 2 rows will be
//!
//! y' (y^x')_0 (y^x')_1 (y^x')_2 (y^x')_3 lo((y^x')_0) lo((y^x')_1) lo((y^x')_2) lo((y^x')_3)
//! _  (y^x')_4 (y^x')_5 (y^x')_6 (y^x')_7 lo((y^x')_4) lo((y^x')_5) lo((y^x')_6) lo((y^x')_7)
//!
//! On each of them we'll do the plookups
//!
//! ((cols[1] - cols[5])/2, (cols[1] - cols[5])/2, 0) in XOR
//! ((cols[2] - cols[6])/2, (cols[2] - cols[6])/2, 0) in XOR
//! ((cols[3] - cols[7])/2, (cols[3] - cols[7])/2, 0) in XOR
//! ((cols[4] - cols[8])/2, (cols[4] - cols[8])/2, 0) in XOR
//!
//! which checks that ((y^x')_i - lo((y^x')_i)) is a nybble,
//! which guarantees that the low bit is computed correctly.
//!
//! There is no need to check nybbleness of (y^x')_i because those will be constrained to
//! be equal to the copies of those values from previous rows, which have already been
//! constrained for nybbleness (by the lookup in the XOR table).
//!
//! And we'll check that y' is the sum of the shifted nybbles.
//!

use std::marker::PhantomData;

use crate::circuits::{
    argument::{Argument, ArgumentType},
    expr::{constraints::boolean, prologue::*, ConstantExpr as C},
    gate::{CurrOrNext, GateType},
};
use ark_ff::{FftField, Field, Zero};

/// The lookup table for 4-bit xor.
/// Note that it is constructed so that (0, 0, 0) is the last position in the table.
///
/// This is because tables are extended to the full size of a column (essentially)
/// by padding them with their final value. And, having the value (0, 0, 0) here means
/// that when we commit to this table and use the dummy value in the `lookup_sorted`
/// columns, those entries that have the dummy value of
///
/// 0 = 0 + joint_combiner * 0 + joint_combiner^2 * 0
///
/// will translate into a scalar multiplication by 0, which is free.
pub fn xor_table<F: Field>() -> Vec<Vec<F>> {
    let mut res = vec![vec![]; 3];

    // XOR for all possible four-bit arguments.
    // I suppose this could be computed a bit faster using symmetry but it's quite
    // small (16*16 = 256 entries) so let's just keep it simple.
    for i in 0u32..=0b1111 {
        for j in 0u32..=0b1111 {
            res[0].push(F::from(i));
            res[1].push(F::from(j));
            res[2].push(F::from(i ^ j));
        }
    }

    for r in &mut res {
        r.reverse();
        // Just to be safe.
        assert!(r[r.len() - 1].is_zero());
    }
    res
}

//
// Implementation internals
//

/// 8-nybble sequences that are laid out as 4 nybbles per row over the two row,
/// like y^x' or x+z
fn chunks_over_2_rows<F>(col_offset: usize) -> Vec<E<F>> {
    (0..8)
        .map(|i| {
            use CurrOrNext::*;
            let r = if i < 4 { Curr } else { Next };
            witness(col_offset + (i % 4), r)
        })
        .collect()
}

fn combine_nybbles<F: Field>(ns: Vec<E<F>>) -> E<F> {
    ns.into_iter()
        .enumerate()
        .fold(E::zero(), |acc: E<F>, (i, t)| {
            acc + E::from(1 << (4 * i)) * t
        })
}

/// Constraints for the line L(x, x', y, y', z, k), where k = 4 * nybble_rotation
fn line<F: Field>(nybble_rotation: usize) -> Vec<E<F>> {
    let y_xor_xprime_nybbles = chunks_over_2_rows(3);
    let x_plus_z_nybbles = chunks_over_2_rows(7);
    let y_nybbles = chunks_over_2_rows(11);

    let x_plus_z_overflow_bit = witness_next(2);

    let x = witness_curr(0);
    let xprime = witness_next(0);
    let y = witness_curr(1);
    let yprime = witness_next(1);
    let z = witness_curr(2);

    // Because the nybbles are little-endian, rotating the vector "right"
    // is equivalent to left-shifting the nybbles.
    let mut y_xor_xprime_rotated = y_xor_xprime_nybbles;
    y_xor_xprime_rotated.rotate_right(nybble_rotation);

    vec![
        // booleanity of overflow bit
        boolean(&x_plus_z_overflow_bit),
        // x' = x + z (mod 2^32)
        combine_nybbles(x_plus_z_nybbles) - xprime.clone(),
        // Correctness of x+z nybbles
        xprime + E::from(1 << 32) * x_plus_z_overflow_bit - (x + z),
        // Correctness of y nybbles
        combine_nybbles(y_nybbles) - y,
        // y' = (y ^ x') <<< 4 * nybble_rotation
        combine_nybbles(y_xor_xprime_rotated) - yprime,
    ]
}

//
// Gates
//

/// Implementation of the ChaCha0 gate
#[derive(Default)]
pub struct ChaCha0<F>(PhantomData<F>);

impl<F> Argument<F> for ChaCha0<F>
where
    F: FftField,
{
    const ARGUMENT_TYPE: ArgumentType = ArgumentType::Gate(GateType::ChaCha0);
    const CONSTRAINTS: usize = 5;

    fn constraints() -> Vec<E<F>> {
        // a += b; d ^= a; d <<<= 16 (=4*4)
        line(4)
    }
}

/// Implementation of the ChaCha1 gate

#[derive(Default)]
pub struct ChaCha1<F>(PhantomData<F>);

impl<F> Argument<F> for ChaCha1<F>
where
    F: FftField,
{
    const ARGUMENT_TYPE: ArgumentType = ArgumentType::Gate(GateType::ChaCha1);
    const CONSTRAINTS: usize = 5;

    fn constraints() -> Vec<E<F>> {
        // c += d; b ^= c; b <<<= 12 (=3*4)
        line(3)
    }
}

/// Implementation of the ChaCha2 gate

#[derive(Default)]
pub struct ChaCha2<F>(PhantomData<F>);

impl<F> Argument<F> for ChaCha2<F>
where
    F: FftField,
{
    const ARGUMENT_TYPE: ArgumentType = ArgumentType::Gate(GateType::ChaCha2);
    const CONSTRAINTS: usize = 5;

    fn constraints() -> Vec<E<F>> {
        // a += b; d ^= a; d <<<= 8  (=2*4)
        line(2)
    }
}

/// Implementation of the ChaChaFinal gate

#[derive(Default)]
pub struct ChaChaFinal<F>(PhantomData<F>);

impl<F> Argument<F> for ChaChaFinal<F>
where
    F: FftField,
{
    const ARGUMENT_TYPE: ArgumentType = ArgumentType::Gate(GateType::ChaChaFinal);
    const CONSTRAINTS: usize = 9;

    fn constraints() -> Vec<E<F>> {
        // The last line, namely,
        // c += d; b ^= c; b <<<= 7;
        // is special.
        // We don't use the y' value computed by this one, so we
        // will use a ChaCha0 gate to compute the nybbles of
        // all the relevant values, and the xors, and then do
        // the shifting using a ChaChaFinal gate.
        let y_xor_xprime_nybbles = chunks_over_2_rows(1);
        let low_bits = chunks_over_2_rows(5);
        let yprime = witness_curr(0);

        let one_half = F::from(2u64).inverse().unwrap();

        // (y xor xprime) <<< 7
        // per the comment at the top of the file
        let y_xor_xprime_rotated: Vec<_> = [7, 0, 1, 2, 3, 4, 5, 6]
            .iter()
            .zip([6, 7, 0, 1, 2, 3, 4, 5].iter())
            .map(|(&i, &j)| -> E<F> {
                E::from(8) * low_bits[i].clone()
                    + E::Constant(C::Literal(one_half))
                        * (y_xor_xprime_nybbles[j].clone() - low_bits[j].clone())
            })
            .collect();

        let mut constraints: Vec<E<F>> = low_bits.iter().map(boolean).collect();
        constraints.push(combine_nybbles(y_xor_xprime_rotated) - yprime);
        constraints
    }
}

// TODO: move this to test file
pub mod testing {
    use super::*;

    /// This is just for tests. It doesn't set up the permutations
    pub fn chacha20_gates() -> Vec<GateType> {
        let mut gs = vec![];
        for _ in 0..20 {
            use GateType::*;
            for _ in 0..4 {
                for &g in &[ChaCha0, ChaCha1, ChaCha2, ChaCha0, ChaChaFinal] {
                    gs.push(g);
                    gs.push(Zero);
                }
            }
        }
        gs
    }

    const CHACHA20_ROTATIONS: [u32; 4] = [16, 12, 8, 7];
    const CHACHA20_QRS: [[usize; 4]; 8] = [
        [0, 4, 8, 12],
        [1, 5, 9, 13],
        [2, 6, 10, 14],
        [3, 7, 11, 15],
        [0, 5, 10, 15],
        [1, 6, 11, 12],
        [2, 7, 8, 13],
        [3, 4, 9, 14],
    ];

    pub fn chacha20_rows<F: FftField>(s0: Vec<u32>) -> Vec<Vec<F>> {
        let mut rows = vec![];

        let mut s = s0;
        let mut line = |x: usize, y: usize, z: usize, k: u32| {
            let f = |t: u32| F::from(t);
            let nyb = |t: u32, i: usize| f((t >> (4 * i)) & 0b1111);

            let top_bit = (((s[x] as u64) + (s[z] as u64)) >> 32) as u32;
            let xprime = u32::wrapping_add(s[x], s[z]);
            let y_xor_xprime = s[y] ^ xprime;
            let yprime = y_xor_xprime.rotate_left(k);

            let yprime_in_row =
                // When k = 7, we use a ChaCha0 gate and throw away the yprime value
                // (which will need to be y_xor_xprime.rotate_left(16))
                // in the second row corresponding to that gate
                if k == 7 { y_xor_xprime.rotate_left(16) } else { yprime };

            rows.push(vec![
                f(s[x]),
                f(s[y]),
                f(s[z]),
                nyb(y_xor_xprime, 0),
                nyb(y_xor_xprime, 1),
                nyb(y_xor_xprime, 2),
                nyb(y_xor_xprime, 3),
                nyb(xprime, 0),
                nyb(xprime, 1),
                nyb(xprime, 2),
                nyb(xprime, 3),
                nyb(s[y], 0),
                nyb(s[y], 1),
                nyb(s[y], 2),
                nyb(s[y], 3),
            ]);
            rows.push(vec![
                f(xprime),
                f(yprime_in_row),
                f(top_bit),
                nyb(y_xor_xprime, 4),
                nyb(y_xor_xprime, 5),
                nyb(y_xor_xprime, 6),
                nyb(y_xor_xprime, 7),
                nyb(xprime, 4),
                nyb(xprime, 5),
                nyb(xprime, 6),
                nyb(xprime, 7),
                nyb(s[y], 4),
                nyb(s[y], 5),
                nyb(s[y], 6),
                nyb(s[y], 7),
            ]);

            s[x] = xprime;
            s[y] = yprime;

            if k == 7 {
                let lo = |t: u32, i: usize| f((t >> (4 * i)) & 1);
                rows.push(vec![
                    f(yprime),
                    nyb(y_xor_xprime, 0),
                    nyb(y_xor_xprime, 1),
                    nyb(y_xor_xprime, 2),
                    nyb(y_xor_xprime, 3),
                    lo(y_xor_xprime, 0),
                    lo(y_xor_xprime, 1),
                    lo(y_xor_xprime, 2),
                    lo(y_xor_xprime, 3),
                    F::zero(),
                    F::zero(),
                    F::zero(),
                    F::zero(),
                    F::zero(),
                    F::zero(),
                ]);
                rows.push(vec![
                    F::zero(),
                    nyb(y_xor_xprime, 4),
                    nyb(y_xor_xprime, 5),
                    nyb(y_xor_xprime, 6),
                    nyb(y_xor_xprime, 7),
                    lo(y_xor_xprime, 4),
                    lo(y_xor_xprime, 5),
                    lo(y_xor_xprime, 6),
                    lo(y_xor_xprime, 7),
                    F::zero(),
                    F::zero(),
                    F::zero(),
                    F::zero(),
                    F::zero(),
                    F::zero(),
                ]);
            }
        };

        let mut qr = |a, b, c, d| {
            line(a, d, b, CHACHA20_ROTATIONS[0]);
            line(c, b, d, CHACHA20_ROTATIONS[1]);
            line(a, d, b, CHACHA20_ROTATIONS[2]);
            line(c, b, d, CHACHA20_ROTATIONS[3]);
        };
        for _ in 0..10 {
            for [a, b, c, d] in CHACHA20_QRS {
                qr(a, b, c, d);
            }
        }

        rows
    }

    pub fn chacha20(mut s: Vec<u32>) -> Vec<u32> {
        let mut line = |x, y, z, k| {
            s[x] = u32::wrapping_add(s[x], s[z]);
            s[y] ^= s[x];
            let yy: u32 = s[y];
            s[y] = yy.rotate_left(k);
        };
        let mut qr = |a, b, c, d| {
            line(a, d, b, CHACHA20_ROTATIONS[0]);
            line(c, b, d, CHACHA20_ROTATIONS[1]);
            line(a, d, b, CHACHA20_ROTATIONS[2]);
            line(c, b, d, CHACHA20_ROTATIONS[3]);
        };
        for _ in 0..10 {
            for [a, b, c, d] in CHACHA20_QRS {
                qr(a, b, c, d);
            }
        }
        s
    }
}

#[cfg(test)]
mod tests {
    use super::*;
<<<<<<< HEAD
    use crate::circuits::{
        expr::{Column, Constants, PolishToken},
        gate::LookupInfo,
        gates::foreign_mul,
        scalars::{LookupEvaluations, ProofEvaluations},
        wires::*,
=======
    use crate::{
        alphas::Alphas,
        circuits::{
            expr::{Column, Constants, PolishToken},
            gate::LookupInfo,
            scalars::{LookupEvaluations, ProofEvaluations},
            wires::*,
        },
>>>>>>> 3516d433
    };
    use ark_ff::UniformRand;
    use ark_poly::{EvaluationDomain, Radix2EvaluationDomain as D};
    use array_init::array_init;
    use mina_curves::pasta::fp::Fp as F;
    use rand::{rngs::StdRng, SeedableRng};
    use std::fmt::{Display, Formatter};

    struct Polish(Vec<PolishToken<F>>);
    impl Display for Polish {
        fn fmt(&self, f: &mut Formatter<'_>) -> std::fmt::Result {
            write!(f, "[")?;
            for x in self.0.iter() {
                match x {
                    PolishToken::Literal(a) => write!(f, "{}, ", a)?,
                    PolishToken::Add => write!(f, "+, ")?,
                    PolishToken::Mul => write!(f, "*, ")?,
                    PolishToken::Sub => write!(f, "-, ")?,
                    x => write!(f, "{:?}, ", x)?,
                }
            }
            write!(f, "]")?;
            Ok(())
        }
    }

    #[test]
    fn chacha_linearization() {
        let lookup_info = LookupInfo::<F>::create();

        let evaluated_cols = {
            let mut h = std::collections::HashSet::new();
            // use Column::*;
            for i in 0..COLUMNS {
                h.insert(Column::Witness(i));
            }
            for i in 0..(lookup_info.max_per_row + 1) {
                h.insert(Column::LookupSorted(i));
            }
            h.insert(Column::Z);
            h.insert(Column::LookupAggreg);
            h.insert(Column::LookupTable);
            h.insert(Column::Index(GateType::Poseidon));
            h.insert(Column::Index(GateType::Generic));
            h
        };
        let mut alphas = Alphas::<F>::default();
        alphas.register(
            ArgumentType::Gate(GateType::ChaChaFinal),
            ChaChaFinal::<F>::CONSTRAINTS,
        );
        let mut expr = ChaCha0::combined_constraints(&alphas);
        expr += ChaCha1::combined_constraints(&alphas);
        expr += ChaCha2::combined_constraints(&alphas);
        expr += ChaChaFinal::combined_constraints(&alphas);
        let linearized = expr.linearize(evaluated_cols).unwrap();
        let _expr_polish = expr.to_polish();
        let linearized_polish = linearized.map(|e| e.to_polish());

        let rng = &mut StdRng::from_seed([0u8; 32]);

        let d = D::new(1024).unwrap();

        let pt = F::rand(rng);
        let mut eval = || ProofEvaluations {
            w: array_init(|_| F::rand(rng)),
            z: F::rand(rng),
            s: array_init(|_| F::rand(rng)),
            generic_selector: F::zero(),
            poseidon_selector: F::zero(),
            lookup: Some(LookupEvaluations {
                sorted: (0..(lookup_info.max_per_row + 1))
                    .map(|_| F::rand(rng))
                    .collect(),
                aggreg: F::rand(rng),
                table: F::rand(rng),
            }),
            foreign_mul_selector: [F::zero(); foreign_mul::CIRCUIT_GATE_COUNT],
        };
        let evals = vec![eval(), eval()];

        let constants = Constants {
            alpha: F::rand(rng),
            beta: F::rand(rng),
            gamma: F::rand(rng),
            joint_combiner: F::rand(rng),
            endo_coefficient: F::zero(),
            mds: vec![],
            foreign_modulus: vec![],
        };

        assert_eq!(
            linearized
                .constant_term
                .evaluate_(d, pt, &evals, &constants)
                .unwrap(),
            PolishToken::evaluate(&linearized_polish.constant_term, d, pt, &evals, &constants)
                .unwrap()
        );

        linearized
            .index_terms
            .iter()
            .zip(linearized_polish.index_terms.iter())
            .for_each(|((c1, e1), (c2, e2))| {
                assert_eq!(c1, c2);
                println!("{:?} ?", c1);
                let x1 = e1.evaluate_(d, pt, &evals, &constants).unwrap();
                let x2 = PolishToken::evaluate(e2, d, pt, &evals, &constants).unwrap();
                if x1 != x2 {
                    println!("e1: {}", e1);
                    println!("e2: {}", Polish(e2.clone()));
                    println!("Polish evaluation differed for {:?}: {} != {}", c1, x1, x2);
                } else {
                    println!("{:?} OK", c1);
                }
            });

        /*
        assert_eq!(
            expr.evaluate_(d, pt, &evals, &constants).unwrap(),
            PolishToken::evaluate(&expr_polish, d, pt, &evals, &constants).unwrap());
            */
    }
}<|MERGE_RESOLUTION|>--- conflicted
+++ resolved
@@ -509,23 +509,15 @@
 #[cfg(test)]
 mod tests {
     use super::*;
-<<<<<<< HEAD
-    use crate::circuits::{
-        expr::{Column, Constants, PolishToken},
-        gate::LookupInfo,
-        gates::foreign_mul,
-        scalars::{LookupEvaluations, ProofEvaluations},
-        wires::*,
-=======
     use crate::{
         alphas::Alphas,
         circuits::{
             expr::{Column, Constants, PolishToken},
             gate::LookupInfo,
+            gates::foreign_mul,
             scalars::{LookupEvaluations, ProofEvaluations},
             wires::*,
         },
->>>>>>> 3516d433
     };
     use ark_ff::UniformRand;
     use ark_poly::{EvaluationDomain, Radix2EvaluationDomain as D};
