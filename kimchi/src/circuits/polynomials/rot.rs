//~ Rotation of a 64-bit word by a known offset

use crate::{
    alphas::Alphas,
    circuits::{
        argument::{Argument, ArgumentEnv, ArgumentType},
        constraints::ConstraintSystem,
        expr::{
            self,
            constraints::{crumb, ExprOps},
            l0_1, Environment, LookupEnvironment,
        },
        gate::{CircuitGate, CircuitGateError, CircuitGateResult, Connect, GateType},
        lookup::{
            self,
            lookups::{LookupInfo, LookupsUsed},
        },
        polynomial::COLUMNS,
        polynomials::{generic::GenericGateSpec, range_check::witness::range_check_0_row},
        wires::Wire,
        witness::{self, Variables, WitnessCell},
        witness::{SumCopyBitsCell, VariableCell},
    },
    curve::KimchiCurve,
    variable_map,
};
use ark_ff::{PrimeField, Zero};
use ark_poly::{
    univariate::DensePolynomial, EvaluationDomain, Evaluations, Radix2EvaluationDomain as D,
};
use rand::{rngs::StdRng, SeedableRng};
use std::marker::PhantomData;
use std::{array, collections::HashMap};

impl<F: PrimeField> CircuitGate<F> {
    /// Creates a Rot64 gadget to rotate a word
    /// It will need:
    /// - 1 Generic gate to constrain to zero some limbs
    ///
    /// It has:
    /// - 1 Rot64 gate to rotate the word
    /// - 1 RangeCheck0 to constrain the size of some parameters
    pub fn create_rot64(new_row: usize, rot: u32) -> Vec<Self> {
        vec![
            CircuitGate {
                typ: GateType::Rot64,
                wires: Wire::new(new_row),
                coeffs: vec![F::from(rot), F::from(rot)],
            },
            CircuitGate {
                typ: GateType::RangeCheck0,
                wires: Wire::new(new_row + 1),
                coeffs: vec![],
            },
        ]
    }

    /// Create one rotation
    /// TODO: right now it only creates a Generic gate followed by the Rot64 gates
    pub fn create_rot(new_row: usize, rot: u32) -> (usize, Vec<Self>) {
        // Initial Generic gate to constrain the output to be zero
        let zero_row = new_row;
        let mut gates = vec![CircuitGate::<F>::create_generic_gadget(
            Wire::new(new_row),
            GenericGateSpec::Pub,
            None,
        )];

        let rot_row = zero_row + 1;
        let mut rot64_gates = Self::create_rot64(rot_row, rot);
        // Append them to the full gates vector
        gates.append(&mut rot64_gates);
        // Check that 2 most significant limbs of shifted are zero
        gates.connect_64bit(zero_row, rot_row + 1);

        (new_row + gates.len(), gates)
    }

    /// Verifies the rotation gate
    pub fn verify_rot<G: KimchiCurve<ScalarField = F>>(
        &self,
        _: usize,
        witness: &[Vec<F>; COLUMNS],
        cs: &ConstraintSystem<F>,
    ) -> CircuitGateResult<()> {
        if ![GateType::Rot64].contains(&self.typ) {
            return Err(CircuitGateError::InvalidCircuitGateType(self.typ));
        }

        // Pad the witness to domain d1 size
        let padding_length = cs
            .domain
            .d1
            .size
            .checked_sub(witness[0].len() as u64)
            .unwrap();
        let mut witness = witness.clone();
        for w in &mut witness {
            w.extend(std::iter::repeat(F::zero()).take(padding_length as usize));
        }

        // Compute witness polynomial
        let witness_poly: [DensePolynomial<F>; COLUMNS] = array::from_fn(|i| {
            Evaluations::<F, D<F>>::from_vec_and_domain(witness[i].clone(), cs.domain.d1)
                .interpolate()
        });

        // Compute permutation polynomial
        let rng = &mut StdRng::from_seed([0u8; 32]);
        let beta = F::rand(rng);
        let gamma = F::rand(rng);
        let z_poly = cs
            .perm_aggreg(&witness, &beta, &gamma, rng)
            .map_err(|_| CircuitGateError::InvalidCopyConstraint(self.typ))?;

        // Compute witness polynomial evaluations
        let witness_evals = cs.evaluate(&witness_poly, &z_poly);

        let mut index_evals = HashMap::new();
        index_evals.insert(self.typ, &cs.rot_selector_poly.as_ref().unwrap().eval8);

        // Set up lookup environment
        let lcs = cs
            .lookup_constraint_system
            .as_ref()
            .ok_or(CircuitGateError::MissingLookupConstraintSystem(self.typ))?;

        let lookup_env_data = set_up_lookup_env_data(
            self.typ,
            cs,
            &witness,
            &beta,
            &gamma,
            &lcs.configuration.lookup_info,
        )?;
        let lookup_env = Some(LookupEnvironment {
            aggreg: &lookup_env_data.aggreg8,
            sorted: &lookup_env_data.sorted8,
            selectors: &lcs.lookup_selectors,
            table: &lookup_env_data.joint_lookup_table_d8,
            runtime_selector: None,
            runtime_table: None,
        });

        // Set up the environment
        let env = {
            Environment {
                constants: expr::Constants {
                    alpha: F::rand(rng),
                    beta: F::rand(rng),
                    gamma: F::rand(rng),
                    joint_combiner: Some(F::rand(rng)),
                    endo_coefficient: cs.endo,
                    mds: &G::sponge_params().mds,
                    foreign_field_modulus: None,
                    keccak_rotation_table: cs.keccak_rotation_table,
                },
                witness: &witness_evals.d8.this.w,
                coefficient: &cs.coefficients8,
                vanishes_on_last_4_rows: &cs.precomputations().vanishes_on_last_4_rows,
                z: &witness_evals.d8.this.z,
                l0_1: l0_1(cs.domain.d1),
                domain: cs.domain,
                index: index_evals,
                lookup: lookup_env,
            }
        };

        // Setup powers of alpha
        let mut alphas = Alphas::<F>::default();
        alphas.register(ArgumentType::Gate(self.typ), Rot64::<F>::CONSTRAINTS);

        // Get constraints for this circuit gate
        let constraints = Rot64::combined_constraints(&alphas);

        // Verify it against the environment
        if constraints
            .evaluations(&env)
            .interpolate()
            .divide_by_vanishing_poly(cs.domain.d1)
            .unwrap()
            .1
            .is_zero()
        {
            Ok(())
        } else {
            Err(CircuitGateError::InvalidConstraint(self.typ))
        }
    }
}

// Data required by the lookup environment
struct LookupEnvironmentData<F: PrimeField> {
    // Aggregation evaluations
    aggreg8: Evaluations<F, D<F>>,
    // Sorted evaluations
    sorted8: Vec<Evaluations<F, D<F>>>,
    // Combined lookup table
    joint_lookup_table_d8: Evaluations<F, D<F>>,
}

// Helper to create the lookup environment data by setting up the joint- and table-id- combiners,
// computing the dummy lookup value, creating the combined lookup table, computing the sorted plookup
// evaluations and the plookup aggregation evaluations.
// Note: This function assumes the cs contains a lookup constraint system.
fn set_up_lookup_env_data<F: PrimeField>(
    gate_type: GateType,
    cs: &ConstraintSystem<F>,
    witness: &[Vec<F>; COLUMNS],
    beta: &F,
    gamma: &F,
    lookup_info: &LookupInfo,
) -> CircuitGateResult<LookupEnvironmentData<F>> {
    let lcs = cs
        .lookup_constraint_system
        .as_ref()
        .ok_or(CircuitGateError::MissingLookupConstraintSystem(gate_type))?;

    let rng = &mut StdRng::from_seed([1u8; 32]);

    // Set up joint-combiner and table-id-combiner
    let joint_lookup_used = matches!(lcs.configuration.lookup_used, LookupsUsed::Joint);
    let joint_combiner = if joint_lookup_used {
        F::rand(rng)
    } else {
        F::zero()
    };
    let table_id_combiner: F = if lcs.table_ids8.as_ref().is_some() {
        joint_combiner.pow([u64::from(lcs.configuration.lookup_info.max_joint_size)])
    } else {
        // TODO: just set this to None in case multiple tables are not used
        F::zero()
    };

    // Compute the dummy lookup value as the combination of the last entry of the XOR table (so `(0, 0, 0)`).
    // Warning: This assumes that we always use the XOR table when using lookups.
    let dummy_lookup_value = lcs
        .configuration
        .dummy_lookup
        .evaluate(&joint_combiner, &table_id_combiner);

    // Compute the lookup table values as the combination of the lookup table entries.
    let joint_lookup_table_d8 = {
        let mut evals = Vec::with_capacity(cs.domain.d1.size());

        for idx in 0..(cs.domain.d1.size() * 8) {
            let table_id = match lcs.table_ids8.as_ref() {
                Some(table_ids8) => table_ids8.evals[idx],
                None =>
                // If there is no `table_ids8` in the constraint system,
                // every table ID is identically 0.
                {
                    F::zero()
                }
            };

            let combined_entry = {
                let table_row = lcs.lookup_table8.iter().map(|e| &e.evals[idx]);

                lookup::tables::combine_table_entry(
                    &joint_combiner,
                    &table_id_combiner,
                    table_row,
                    &table_id,
                )
            };
            evals.push(combined_entry);
        }

        Evaluations::from_vec_and_domain(evals, cs.domain.d8)
    };

    // Compute the sorted plookup evaluations
    // TODO: Once we switch to committing using lagrange commitments, `witness` will be consumed when we interpolate,
    //       so interpolation will have to moved below this.
    let sorted: Vec<_> = lookup::constraints::sorted(
        dummy_lookup_value,
        &joint_lookup_table_d8,
        cs.domain.d1,
        &cs.gates,
        witness,
        joint_combiner,
        table_id_combiner,
        lookup_info,
    )
    .map_err(|_| CircuitGateError::InvalidLookupConstraintSorted(gate_type))?;

    // Randomize the last `EVALS` rows in each of the sorted polynomials in order to add zero-knowledge to the protocol.
    let sorted: Vec<_> = sorted
        .into_iter()
        .map(|chunk| lookup::constraints::zk_patch(chunk, cs.domain.d1, rng))
        .collect();

    let sorted_coeffs: Vec<_> = sorted.iter().map(|e| e.clone().interpolate()).collect();
    let sorted8 = sorted_coeffs
        .iter()
        .map(|v| v.evaluate_over_domain_by_ref(cs.domain.d8))
        .collect::<Vec<_>>();

    // Compute the plookup aggregation evaluations
    let aggreg = lookup::constraints::aggregation::<_, F>(
        dummy_lookup_value,
        &joint_lookup_table_d8,
        cs.domain.d1,
        &cs.gates,
        witness,
        &joint_combiner,
        &table_id_combiner,
        *beta,
        *gamma,
        &sorted,
        rng,
        lookup_info,
    )
    .map_err(|_| CircuitGateError::InvalidLookupConstraintAggregation(gate_type))?;

    // Precompute different forms of the aggregation polynomial for later
    let aggreg_coeffs = aggreg.interpolate();
    // TODO: There's probably a clever way to expand the domain without interpolating
    let aggreg8 = aggreg_coeffs.evaluate_over_domain_by_ref(cs.domain.d8);

    Ok(LookupEnvironmentData {
        aggreg8,
        sorted8,
        joint_lookup_table_d8,
    })
}

//~ ##### `Rot64` - Constraints for known-length rotation of 64-bit words
//~
//~ * This circuit gate is used to constrain that a 64-bit word is rotated by r<64 bits to the "left".
//~ * The rotation is performed towards the most significant side (thus, the new LSB is fed with the old MSB).
//~ * This gate operates on the `Curr` and `Next` rows.
//~
//~ The idea is to split the rotation operation into two parts:
//~ * Shift to the left
//~ * Add the excess bits to the right
//~
//~ We represent shifting with multiplication modulo 2^{64}. That is, for each word to be rotated, we provide in
//~ the witness a quotient and a remainder, similarly to `ForeignFieldMul` such that the following operation holds:
//~
//~ $$word \cdot 2^{rot} = quotient \cdot 2^{64} + remainder$$
//~
//~ Then, the remainder corresponds to the shifted word, and the quotient corresponds to the excess bits.
//~ Thus, in order to obtain the rotated word, we need to add the quotient and the remainder as follows:
//~
//~ $$rotated = shifted + excess$$
//~
//~ The input word is known to be of length 64 bits. All we need for soundness is check that the shifted and
//~ excess parts of the word have the correct size as well. That means, we need to range check that:
//~ $$
//~ \begin{aligned}
//~ excess &< 2^{rot}\\
//~ shifted &< 2^{64}
//~ \end{aligned}
//~ $$
//~ The latter can be obtained with a `RangeCheck0` gate setting the two most significant limbs to zero.
//~ The former is equivalent to the following check:
//~ $$excess - 2^{rot} + 2^{64} < 2^{64}$$
//~ which is doable with the constraints in a `RangeCheck0` gate. Since our current row within the `Rot64` gate
//~ is almost empty, we can use it to perform the range check within the same gate. Then, using the following layout
//~ and assuming that the gate has a coefficient storing the value $2^{rot}$, which is publicly known
//~
//~ | Gate   | `Rot64`             | `RangeCheck0`    |
//~ | ------ | ------------------- | ---------------- |
//~ | Column | `Curr`              | `Next`           |
//~ | ------ | ------------------- | ---------------- |
//~ |      0 | copy `word`         |`shifted`         |
//~ |      1 | copy `rotated`      | 0                |
//~ |      2 |      `excess`       | 0                |
//~ |      3 |      `bound_limb0`  | `shifted_limb0`  |
//~ |      4 |      `bound_limb1`  | `shifted_limb1`  |
//~ |      5 |      `bound_limb2`  | `shifted_limb2`  |
//~ |      6 |      `bound_limb3`  | `shifted_limb3`  |
//~ |      7 |      `bound_crumb0` | `shifted_crumb0` |
//~ |      8 |      `bound_crumb1` | `shifted_crumb1` |
//~ |      9 |      `bound_crumb2` | `shifted_crumb2` |
//~ |     10 |      `bound_crumb3` | `shifted_crumb3` |
//~ |     11 |      `bound_crumb4` | `shifted_crumb4` |
//~ |     12 |      `bound_crumb5` | `shifted_crumb5` |
//~ |     13 |      `bound_crumb6` | `shifted_crumb6` |
//~ |     14 |      `bound_crumb7` | `shifted_crumb7` |
//~
//~ In Keccak, rotations are performed over a 5x5 matrix state of w-bit words each cell. The values used
//~ to perform the rotation are fixed, public, and known in advance, according to the following table:
//~
//~ | y \ x |   0 |   1 |   2 |   3 |   4 |
//~ | ----- | --- | --- | --- | --- | --- |
//~ | 0     |   0 |   1 | 190 |  28 |  91 |
//~ | 1     |  36 | 300 |   6 |  55 | 276 |
//~ | 2     |   3 |  10 | 171 | 153 | 231 |
//~ | 3     | 105 |  45 |  15 |  21 | 136 |
//~ | 4     | 210 |  66 | 253 | 120 |  78 |
//~
//~ But since we are always using 64-bit words, we can have an equivalent table with these values modulo 64
//~ to avoid needing multiple passes of the rotation gate (a single step would cause overflows):
//~
//~ | y \ x |   0 |   1 |   2 |   3 |   4 |
//~ | ----- | --- | --- | --- | --- | --- |
//~ | 0     |   0 |   1 |  62 |  28 |  27 |
//~ | 1     |  36 |  44 |   6 |  55 |  20 |
//~ | 2     |   3 |  10 |  43 |  25 |  39 |
//~ | 3     |  41 |  45 |  15 |  21 |   8 |
//~ | 4     |  18 |   2 |  61 |  56 |  14 |
//~
//~ Since there is one value of the coordinates (x, y) where the rotation is 0 bits, we can skip that step in the
//~ gadget. This will save us one gate, and thus the whole 25-1=24 rotations will be performed in just 48 rows.
//~
#[derive(Default)]
pub struct Rot64<F>(PhantomData<F>);

impl<F, T> Argument<F> for Rot64<F, T>
where
    T: ExprOps<F>,
    F: PrimeField + std::convert::From<T>,
{
    const ARGUMENT_TYPE: ArgumentType = ArgumentType::Gate(GateType::Rot64);
    const CONSTRAINTS: u32 = 11;

    // Constraints for rotation of three 64-bit words by any three number of bits modulo 64
    // (stored in coefficient as a power-of-two form)
    //   * Operates on Curr row
    //   * Shifts the words by `rot` bits and then adds the excess to obtain the rotated word.
    fn constraint_checks(env: &ArgumentEnv<F, T>) -> Vec<T> {
        // Check that the last 8 columns are 2-bit crumbs
        let mut constraints = (7..COLUMNS)
            .map(|i| crumb(&env.witness_curr(i)))
            .collect::<Vec<T>>();

        // TODO:
        // If we ever want to make this gate more generic, the power of two for the length
        // could be a coefficient of the gate instead of a fixed value in the constraints.
        let two_to_64 = T::from(2u64).pow(64);

        let word = env.witness_curr(0);
        let rotated = env.witness_curr(1);
        let excess = env.witness_curr(2);
        let shifted = env.witness_next(0);
<<<<<<< HEAD
        let two_to_rot = env.coeff(0); // TODO: linearization fails if not evaluated
=======
        let two_to_rot = env.keccak_rotation_table(env.coeff(0).into(), env.coeff(1).into());
>>>>>>> 8d685f6a

        // Obtains the following checks:
        // word * 2^{rot} = (excess * 2^64 + shifted)
        // rotated = shifted + excess
        constraints.push(
            word * two_to_rot.clone() - (excess.clone() * two_to_64.clone() + shifted.clone()),
        );
        constraints.push(rotated - (shifted + excess.clone()));

        // Compute the bound from the crumbs and limbs
        let mut power_of_2 = T::one();
        let mut bound = T::zero();

        // Sum 2-bit limbs
        for i in (7..COLUMNS).rev() {
            bound += power_of_2.clone() * env.witness_curr(i);
            power_of_2 *= T::from(4u64); // 2 bits
        }

        // Sum 12-bit limbs
        for i in (3..=6).rev() {
            bound += power_of_2.clone() * env.witness_curr(i);
            power_of_2 *= 4096u64.into(); // 12 bits
        }

        // Check that bound = excess - 2^rot + 2^64 so as to prove that excess < 2^64
        constraints.push(bound - (excess - two_to_rot + two_to_64));

        constraints
    }
}

// ROTATION WITNESS COMPUTATION

fn layout_rot64<F: PrimeField>(sum: F, curr_row: usize) -> [[Box<dyn WitnessCell<F>>; COLUMNS]; 2] {
    [
        rot_row(sum, curr_row),
        range_check_0_row("shifted", curr_row + 1),
    ]
}

fn rot_row<F: PrimeField>(sum: F, curr_row: usize) -> [Box<dyn WitnessCell<F>>; COLUMNS] {
    [
        VariableCell::create("word"),
        VariableCell::create("rotated"),
        VariableCell::create("excess"),
        /* 12-bit plookups */
        SumCopyBitsCell::create(curr_row, 2, 52, 64, sum),
        SumCopyBitsCell::create(curr_row, 2, 40, 52, sum),
        SumCopyBitsCell::create(curr_row, 2, 28, 40, sum),
        SumCopyBitsCell::create(curr_row, 2, 16, 28, sum),
        /* 2-bit crumbs */
        SumCopyBitsCell::create(curr_row, 2, 14, 16, sum),
        SumCopyBitsCell::create(curr_row, 2, 12, 14, sum),
        SumCopyBitsCell::create(curr_row, 2, 10, 12, sum),
        SumCopyBitsCell::create(curr_row, 2, 8, 10, sum),
        SumCopyBitsCell::create(curr_row, 2, 6, 8, sum),
        SumCopyBitsCell::create(curr_row, 2, 4, 6, sum),
        SumCopyBitsCell::create(curr_row, 2, 2, 4, sum),
        SumCopyBitsCell::create(curr_row, 2, 0, 2, sum),
    ]
}

fn init_rot64<F: PrimeField>(
    witness: &mut [Vec<F>; COLUMNS],
    curr_row: usize,
    word: F,
    rotated: F,
    excess: F,
    shifted: F,
    bound: F,
) {
    let rot_rows = layout_rot64(bound, curr_row);
    witness::init(
        witness,
        curr_row,
        &rot_rows,
        &variable_map!["word" => word, "rotated" => rotated, "excess" => excess, "shifted" => shifted],
    );
}

/// Extends the rot rows to the full witness
pub fn extend_rot_rows<F: PrimeField>(
    witness: &mut [Vec<F>; COLUMNS],
    word: F,
    rotated: F,
    excess: F,
    shifted: F,
    bound: F,
) {
    let rot_row = witness[0].len();
    let rot_witness: [Vec<F>; COLUMNS] = array::from_fn(|_| vec![F::zero(); 2]);
    for col in 0..COLUMNS {
        witness[col].extend(rot_witness[col].iter());
    }
    init_rot64(witness, rot_row, word, rotated, excess, shifted, bound);
}

/// Create a rotation
/// Input: word to be rotated and rotation offset
pub fn create_witness_rot<F: PrimeField>(word: u64, rot: u32) -> [Vec<F>; COLUMNS] {
    assert_ne!(rot, 0, "rot must be non-zero");
    let shifted = (word as u128 * 2u128.pow(rot) % 2u128.pow(64)) as u64;
    let excess = word / 2u64.pow(64 - rot);
    let rotated = shifted + excess;
    // Value for the added value for the bound
    let bound = 2u128.pow(64) - 2u128.pow(rot);

    // First generic gate with all zeros to constrain that the two most significant limbs of shifted output are zeros
    let mut witness: [Vec<F>; COLUMNS] = array::from_fn(|_| vec![F::zero()]);
    extend_rot_rows(
        &mut witness,
        F::from(word),
        F::from(rotated),
        F::from(excess),
        F::from(shifted),
        F::from(bound),
    );

    witness
}<|MERGE_RESOLUTION|>--- conflicted
+++ resolved
@@ -436,11 +436,7 @@
         let rotated = env.witness_curr(1);
         let excess = env.witness_curr(2);
         let shifted = env.witness_next(0);
-<<<<<<< HEAD
         let two_to_rot = env.coeff(0); // TODO: linearization fails if not evaluated
-=======
-        let two_to_rot = env.keccak_rotation_table(env.coeff(0).into(), env.coeff(1).into());
->>>>>>> 8d685f6a
 
         // Obtains the following checks:
         // word * 2^{rot} = (excess * 2^64 + shifted)
