--- conflicted
+++ resolved
@@ -236,11 +236,7 @@
             joint_combiner: None,
             endo_coefficient: cs.endo,
             mds: &G::sponge_params().mds,
-<<<<<<< HEAD
-            foreign_field_modulus: vec![],
-=======
             foreign_field_modulus: None,
->>>>>>> 063ca22c
         };
 
         let pt = F::rand(rng);
