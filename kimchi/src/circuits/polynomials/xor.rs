--- conflicted
+++ resolved
@@ -25,21 +25,12 @@
 use ark_poly::{
     univariate::DensePolynomial, EvaluationDomain, Evaluations, Radix2EvaluationDomain as D,
 };
-<<<<<<< HEAD
-use o1_utils::{big_bits, big_xor, FieldHelpers};
-=======
 use num_bigint::BigUint;
 use o1_utils::{big_bits, BigUintFieldHelpers, BitXor, FieldHelpers};
->>>>>>> 9d323395
 use rand::{rngs::StdRng, SeedableRng};
 use std::{array, collections::HashMap, marker::PhantomData};
 
 use super::generic::GenericGateSpec;
-<<<<<<< HEAD
-=======
-
-pub const GATE_COUNT: usize = 1;
->>>>>>> 9d323395
 
 impl<F: PrimeField + SquareRootField> CircuitGate<F> {
     /// Creates a XOR gadget for `bits` length
@@ -510,11 +501,7 @@
     if bits < big_bits(&input1_big) || bits < big_bits(&input2_big) {
         panic!("Bits must be greater or equal than the inputs length");
     }
-<<<<<<< HEAD
-    let output = big_xor(&input1_big, &input2_big);
-=======
     let output = BigUint::bitxor(&input1_big, &input2_big);
->>>>>>> 9d323395
 
     let mut xor_witness: [Vec<F>; COLUMNS] =
         array::from_fn(|_| vec![F::zero(); 1 + num_xors(bits) as usize]);
@@ -523,11 +510,7 @@
         &mut xor_witness,
         0,
         bits,
-<<<<<<< HEAD
-        (input1, input2, F::from_biguint(output).unwrap()),
-=======
         (input1, input2, output.to_field().unwrap()),
->>>>>>> 9d323395
     );
 
     xor_witness
