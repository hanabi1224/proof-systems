--- conflicted
+++ resolved
@@ -19,17 +19,10 @@
     RATE,
 };
 
-<<<<<<< HEAD
-type Layout<const W: usize, F> = Vec<Box<dyn WitnessCell<W, F, Vec<F>>>>;
-
-fn layout_round<F: PrimeField>() -> [Layout<KECCAK_COLS, F>; 1] {
+type Layout<F, const COLUMNS: usize> = Vec<Box<dyn WitnessCell<F, Vec<F>, COLUMNS>>>;
+
+fn layout_round<F: PrimeField>() -> [Layout<F, KECCAK_COLS>; 1] {
     [vec![
-=======
-type _Layout<F, const COLUMNS: usize> = Vec<Box<dyn WitnessCell<F, Vec<F>, COLUMNS>>>;
-
-fn _layout_round<F: PrimeField>() -> _Layout<F, KECCAK_COLS> {
-    vec![
->>>>>>> 0276c756
         IndexCell::create("state_a", 0, 100),
         IndexCell::create("state_c", 100, 120),
         IndexCell::create("shifts_c", 120, 200),
@@ -55,13 +48,8 @@
     ]]
 }
 
-<<<<<<< HEAD
-fn layout_sponge<F: PrimeField>() -> [Layout<KECCAK_COLS, F>; 1] {
+fn layout_sponge<F: PrimeField>() -> [Layout<F, KECCAK_COLS>; 1] {
     [vec![
-=======
-fn _layout_sponge<F: PrimeField>() -> _Layout<F, KECCAK_COLS> {
-    vec![
->>>>>>> 0276c756
         IndexCell::create("old_state", 0, 100),
         IndexCell::create("new_state", 100, 200),
         IndexCell::create("bytes", 200, 400),
