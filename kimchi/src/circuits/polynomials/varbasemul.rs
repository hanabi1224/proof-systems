//! This source file implements short Weierstrass curve variable base scalar multiplication custom Plonk polynomials.
//!
//! Acc := [2]T
//! for i = n-1 ... 0:
//!   Q := (r_i == 1) ? T : -T
//!   Acc := Acc + (Q + Acc)
//!
//! See https://github.com/zcash/zcash/issues/3924 and 3.1 of https://arxiv.org/pdf/math/0208038.pdf for details.

<<<<<<< HEAD
use crate::circuits::expr::{Cache, Column, Variable, E};
use crate::circuits::gate::{CurrOrNext, GateType};
use crate::circuits::wires::COLUMNS;
=======
use crate::circuits::{
    expr::{prologue::*, Cache, Column, Variable},
    gate::{CurrOrNext, GateType},
    wires::COLUMNS,
};
>>>>>>> 55cfcf1a
use ark_ff::{FftField, One};

type CurveVar = (Variable, Variable);

fn set<F>(w: &mut [Vec<F>; COLUMNS], row0: usize, var: Variable, x: F) {
    match var.col {
        Column::Witness(i) => w[i][row0 + var.row.shift()] = x,
        _ => panic!("Can only set witness columns"),
    }
}

#[allow(clippy::too_many_arguments)]
fn single_bit_witness<F: FftField>(
    w: &mut [Vec<F>; COLUMNS],
    row: usize,
    b: Variable,
    base: CurveVar,
    s1: Variable,
    input: CurveVar,
    output: CurveVar,
    b_value: F,
    base_value: (F, F),
    input_value: (F, F),
) -> (F, F) {
    let mut set = |var, x| set(w, row, var, x);

    set(b, b_value);
    set(input.0, input_value.0);
    set(input.1, input_value.1);

    set(base.0, base_value.0);
    set(base.1, base_value.1);

    let s1_value = (input_value.1 - (base_value.1 * (b_value.double() - F::one())))
        / (input_value.0 - base_value.0);

    set(s1, s1_value);

    let s1_squared = s1_value.square();

    let s2 =
        input_value.1.double() / (input_value.0.double() + base_value.0 - s1_squared) - s1_value;
    let out_x = base_value.0 + s2.square() - s1_squared;
    let out_y = (input_value.0 - out_x) * s2 - input_value.1;
    set(output.0, out_x);
    set(output.1, out_y);
    (out_x, out_y)
}

fn single_bit<F: FftField>(
    cache: &mut Cache,
    b: Variable,
    base: CurveVar,
    s1: Variable,
    input: CurveVar,
    output: CurveVar,
) -> Vec<E<F>> {
    let v = E::Cell;
    let double = |x: E<_>| x.clone() + x;

    let b_sign = double(v(b)) - E::one();

    let s1_squared = cache.cache(v(s1) * v(s1));

    // s1 = (input.y - (2b - 1) * base.y) / (input.x - base.x)
    // s2 = 2*input.y / (2*input.x + base.x – s1^2) - s1
    // output.x = base.x + s2^2 - s1^2
    // output.y = (input.x – output.x) * s2 - input.y

    let rx = s1_squared.clone() - v(input.0) - v(base.0);
    let t = cache.cache(v(input.0) - rx);
    let u = cache.cache(double(v(input.1)) - t.clone() * v(s1));
    // s2 = u / t

    // output.x = base.x + s2^2 - s1^2
    // <=>
    // output.x = base.x + u^2 / t^2 - s1^2
    // output.x - base.x + s1^2 =  u^2 / t^2
    // t^2 (output.x - base.x + s1^2) =  u^2
    //
    // output.y = (input.x – output.x) * s2 - input.y
    // <=>
    // output.y = (input.x – output.x) * (u/t) - input.y
    // output.y + input.y = (input.x – output.x) * (u/t)
    // (output.y + input.y) * t = (input.x – output.x) * u

    vec![
        // boolean constrain the bit.
        v(b) * v(b) - v(b),
        // constrain s1:
        //   (input.x - base.x) * s1 = input.y – (2b-1)*base.y
        (v(input.0) - v(base.0)) * v(s1) - (v(input.1) - b_sign * v(base.1)),
        // constrain output.x
        (u.clone() * u.clone()) - (t.clone() * t.clone()) * (v(output.0) - v(base.0) + s1_squared),
        // constrain output.y
        (v(output.1) + v(input.1)) * t - (v(input.0) - v(output.0)) * u,
    ]
}

struct Layout {
    accs: [(Variable, Variable); 6],
    bits: [Variable; 5],
    ss: [Variable; 5],
    base: (Variable, Variable),
    n_prev: Variable,
    n_next: Variable,
}

// We lay things out like
// 0   1   2   3   4   5   6   7   8   9   10  11  12  13  14
// xT  yT  x0  y0  n   n'      x1  y1  x2  y2  x3  y3  x4  y4
// x5  y5  b0  b1  b2  b3  b4  s0  s1  s2  s3  s4
const fn v(row: CurrOrNext, col: usize) -> Variable {
    Variable {
        row,
        col: Column::Witness(col),
    }
}

use CurrOrNext::*;
const LAYOUT: Layout = Layout {
    accs: [
        (v(Curr, 2), v(Curr, 3)),
        (v(Curr, 7), v(Curr, 8)),
        (v(Curr, 9), v(Curr, 10)),
        (v(Curr, 11), v(Curr, 12)),
        (v(Curr, 13), v(Curr, 14)),
        (v(Next, 0), v(Next, 1)),
    ],
    bits: [v(Next, 2), v(Next, 3), v(Next, 4), v(Next, 5), v(Next, 6)],

    ss: [v(Next, 7), v(Next, 8), v(Next, 9), v(Next, 10), v(Next, 11)],

    base: (v(Curr, 0), v(Curr, 1)),
    n_prev: v(Curr, 4),
    n_next: v(Curr, 5),
};

pub struct VarbaseMulResult<F> {
    pub acc: (F, F),
    pub n: F,
}

pub fn witness<F: FftField + std::fmt::Display>(
    w: &mut [Vec<F>; COLUMNS],
    row0: usize,
    base: (F, F),
    bits: &[bool],
    acc0: (F, F),
) -> VarbaseMulResult<F> {
    let l = LAYOUT;
    let bits: Vec<_> = bits.iter().map(|b| F::from(*b as u64)).collect();
    let bits_per_chunk = 5;
    assert_eq!(bits_per_chunk * (bits.len() / bits_per_chunk), bits.len());

    let mut acc = acc0;
    let mut n_acc = F::zero();
    for (chunk, bs) in bits.chunks(bits_per_chunk).enumerate() {
        let row = row0 + 2 * chunk;

        set(w, row, l.n_prev, n_acc);
        for (i, bs) in bs.iter().enumerate().take(bits_per_chunk) {
            n_acc.double_in_place();
            n_acc += bs;
            acc = single_bit_witness(
                w,
                row,
                l.bits[i],
                l.base,
                l.ss[i],
                l.accs[i],
                l.accs[i + 1],
                *bs,
                base,
                acc,
            );
        }
        set(w, row, l.n_next, n_acc);
    }
    VarbaseMulResult { acc, n: n_acc }
}

pub fn constraint<F: FftField>(alphas: impl Iterator<Item = usize>) -> E<F> {
    let Layout {
        base,
        accs,
        bits,
        ss,
        n_prev,
        n_next,
    } = LAYOUT;

    let mut c = Cache::default();

    let mut constraint = |i| single_bit(&mut c, bits[i], base, ss[i], accs[i], accs[i + 1]);

    // n'
    // = 2^5 * n + 2^4 b0 + 2^3 b1 + 2^2 b2 + 2^1 b3 + b4
    // = b4 + 2 (b3 + 2 (b2 + 2 (b1 + 2(b0 + 2 n))))

    let n_prev = E::Cell(n_prev);
    let n_next = E::Cell(n_next);
    let mut res = vec![
        n_next
            - bits
                .iter()
                .fold(n_prev, |acc, b| E::Cell(*b) + acc.double()),
    ];

    for i in 0..5 {
        res.append(&mut constraint(i));
    }
<<<<<<< HEAD
    E::cell(Column::Index(GateType::VarBaseMul), CurrOrNext::Curr)
        * E::combine_constraints(alphas, res)
=======
    index(GateType::VarBaseMul) * E::combine_constraints(alpha0, res)
>>>>>>> 55cfcf1a
}<|MERGE_RESOLUTION|>--- conflicted
+++ resolved
@@ -7,17 +7,11 @@
 //!
 //! See https://github.com/zcash/zcash/issues/3924 and 3.1 of https://arxiv.org/pdf/math/0208038.pdf for details.
 
-<<<<<<< HEAD
-use crate::circuits::expr::{Cache, Column, Variable, E};
-use crate::circuits::gate::{CurrOrNext, GateType};
-use crate::circuits::wires::COLUMNS;
-=======
 use crate::circuits::{
     expr::{prologue::*, Cache, Column, Variable},
     gate::{CurrOrNext, GateType},
     wires::COLUMNS,
 };
->>>>>>> 55cfcf1a
 use ark_ff::{FftField, One};
 
 type CurveVar = (Variable, Variable);
@@ -230,10 +224,5 @@
     for i in 0..5 {
         res.append(&mut constraint(i));
     }
-<<<<<<< HEAD
-    E::cell(Column::Index(GateType::VarBaseMul), CurrOrNext::Curr)
-        * E::combine_constraints(alphas, res)
-=======
-    index(GateType::VarBaseMul) * E::combine_constraints(alpha0, res)
->>>>>>> 55cfcf1a
+    index(GateType::VarBaseMul) * E::combine_constraints(alphas, res)
 }