--- conflicted
+++ resolved
@@ -1405,18 +1405,14 @@
 8. Absorb the witness commitments with the Fq-Sponge.
 9. Compute the witness polynomials by interpolating each `COLUMNS` of the witness.
    TODO: why not do this first, and then commit? Why commit from evaluation directly?
-<<<<<<< HEAD
-10. TODO: lookup
+10. If there's a joint lookup being used in the circuit (TODO: define joint lookup vs single lookup):
+    - Sample the joint combinator (lookup challenge) $j$ with the Fq-Sponge.
+    - derive the scalar joint combinator $j$ from $j'$ using the endomorphism (TODO: details, explicitly say that we change the field).
 12. If using lookup:
     - Compute the sorted table.
     - Compute the sorted coefficients.
     - Commit to each of the sorted table columns.
       (See section on lookup to see how to compute it.)
-=======
-10. If there's a joint lookup being used in the circuit (TODO: define joint lookup vs single lookup):
-    - Sample the joint combinator (lookup challenge) $j$ with the Fq-Sponge.
-    - derive the scalar joint combinator $j$ from $j'$ using the endomorphism (TODO: details, explicitly say that we change the field).
->>>>>>> a9192195
 11. Sample $\beta$ with the Fq-Sponge.
 12. Sample $\gamma$ with the Fq-Sponge.
 13. TODO: lookup
