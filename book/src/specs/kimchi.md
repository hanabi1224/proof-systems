--- conflicted
+++ resolved
@@ -1939,11 +1939,7 @@
 #[derive(Debug, Clone, Serialize, Deserialize)]
 pub struct ProofEvaluations<Evals> {
     /// public input polynomials
-<<<<<<< HEAD
-    pub public: Evals,
-=======
     pub public: Option<Evals>,
->>>>>>> 96cb94fd
     /// witness polynomials
     pub w: [Evals; COLUMNS],
     /// permutation polynomial
@@ -2228,7 +2224,6 @@
 	* the poseidon selector
 	* the 15 registers/witness columns
 	* the 6 sigmas
-	* optionally, the runtime table
 	* the optional gates
 	* optionally, the runtime table
 1. if using lookup:
@@ -2277,6 +2272,9 @@
 1. Squeeze the Fq-sponge and absorb the result with the Fr-Sponge.
 1. Absorb the previous recursion challenges.
 1. Compute evaluations for the previous recursion challenges.
+1. Evaluate the negated public polynomial (if present) at $\zeta$ and $\zeta\omega$.
+
+   NOTE: this works only in the case when the poly segment size is not smaller than that of the domain.
 1. Absorb the unique evaluation of ft: $ft(\zeta\omega)$.
 1. Absorb all the polynomial evaluations in $\zeta$ and $\zeta\omega$:
 	* the public polynomial
