--- conflicted
+++ resolved
@@ -82,28 +82,17 @@
         let proof_inputs = witness_env.get_proof_inputs(domain, lookup_tables_data);
 
         // generate the proof
-<<<<<<< HEAD
         let proof = prove::<
             _,
             OpeningProof,
             BaseSponge,
             ScalarSponge,
-            Column,
             _,
             FEC_N_COLUMNS,
             FEC_N_COLUMNS,
             0,
             _,
         >(domain, &srs, &constraints, proof_inputs, &mut rng)
-=======
-        let proof = prove::<_, OpeningProof, BaseSponge, ScalarSponge, _, FEC_N_COLUMNS, _>(
-            domain,
-            &srs,
-            &constraints,
-            proof_inputs,
-            &mut rng,
-        )
->>>>>>> 700ec24e
         .unwrap();
 
         // verify the proof
