--- conflicted
+++ resolved
@@ -23,22 +23,15 @@
     OpeningProof: OpenProof<G>,
     EFqSponge: Clone + FqSponge<G::BaseField, G, G::ScalarField>,
     EFrSponge: FrSponge<G::ScalarField>,
-<<<<<<< HEAD
+    Column,
+    RNG,
     ID: LookupTableID + Send + Sync + Copy,
 >(
     domain: EvaluationDomains<G::ScalarField>,
     srs: &OpeningProof::SRS,
     inputs: Witness<G, ID>,
-=======
-    Column,
-    RNG,
->(
-    domain: EvaluationDomains<G::ScalarField>,
-    srs: &OpeningProof::SRS,
-    inputs: Witness<G>,
     _constraints: Vec<Expr<ConstantExpr<G::ScalarField>, Column>>,
     rng: &mut RNG,
->>>>>>> 86e92609
 ) -> Proof<G, OpeningProof>
 where
     OpeningProof::SRS: Sync,
