--- conflicted
+++ resolved
@@ -50,16 +50,6 @@
     };
 
     println!("Generating the proof");
-<<<<<<< HEAD
-    let proof =
-        prove::<_, OpeningProof, BaseSponge, ScalarSponge, Column, _, SERIALIZATION_N_COLUMNS>(
-            domain,
-            &srs,
-            &_constraints,
-            proof_inputs,
-            &mut rng,
-        );
-=======
     let proof = prove::<
         _,
         OpeningProof,
@@ -69,8 +59,7 @@
         _,
         SERIALIZATION_N_COLUMNS,
         LookupTableIDs,
-    >(domain, &srs, proof_inputs, _constraints, &mut rng);
->>>>>>> ee84f50f
+    >(domain, &srs, &_constraints, proof_inputs, &mut rng);
 
     println!("Verifying the proof");
     let verifies = verify::<_, OpeningProof, BaseSponge, ScalarSponge, SERIALIZATION_N_COLUMNS>(
