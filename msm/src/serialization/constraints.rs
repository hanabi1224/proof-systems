use ark_ff::PrimeField;
use kimchi::circuits::{
    expr::{ConstantExpr, ConstantTerm, Expr, ExprInner, Variable},
    gate::CurrOrNext,
};
use std::collections::BTreeMap;

use crate::{columns::Column, expr::E};

use super::{interpreter::InterpreterEnv, Lookup, LookupTable};
use crate::{
    columns::ColumnIndexer, logup::constraint_lookups, serialization::column::SerializationColumn,
};

<<<<<<< HEAD
pub struct Env<Fp: PrimeField, Ff: PrimeField> {
=======
pub struct Env<F> {
>>>>>>> 9ee0045b
    /// An indexed set of constraints.
    /// The index can be used to differentiate the constraints used by different
    /// calls to the interpreter function, and let the callers ordered them for
    /// folding for instance.
    pub constraints: Vec<(usize, Expr<ConstantExpr<F>, Column>)>,
    pub constrain_index: usize,
<<<<<<< HEAD
    pub lookups: BTreeMap<LookupTable<Ff>, Vec<Lookup<E<Fp>, Ff>>>,
}

impl<Fp: PrimeField, Ff: PrimeField> Env<Fp, Ff> {
=======
    pub lookups: BTreeMap<LookupTable, Vec<Lookup<E<F>>>>,
}

impl<F: PrimeField> Env<F> {
>>>>>>> 9ee0045b
    pub fn create() -> Self {
        Self {
            constraints: vec![],
            constrain_index: 0,
            lookups: BTreeMap::new(),
        }
    }
}

impl<F: PrimeField, Ff: PrimeField> InterpreterEnv<F, Ff> for Env<F, Ff> {
    type Position = Column;

    type Variable = E<F>;

    fn add_constraint(&mut self, cst: Self::Variable) {
        // FIXME: We should enforce that we add the same expression
        // Maybe we could have a digest of the expression
        let index = self.constrain_index;
        self.constraints.push((index, cst));
        self.constrain_index += 1;
    }

    fn copy(&mut self, x: &Self::Variable, position: Self::Position) -> Self::Variable {
        let y = Expr::Atom(ExprInner::Cell(Variable {
            col: position,
            row: CurrOrNext::Curr,
        }));
        self.add_constraint(y.clone() - x.clone());
        y
    }

    fn read_column(&self, position: Self::Position) -> Self::Variable {
        Expr::Atom(ExprInner::Cell(Variable {
            col: position,
            row: CurrOrNext::Curr,
        }))
    }

    fn get_column(pos: SerializationColumn) -> Self::Position {
        pos.to_column()
    }

    fn range_check_abs15bit(&mut self, _value: &Self::Variable) {
        // FIXME unimplemented, it's a 16 bit lookup
    }

    fn range_check_ff_highest(&mut self, value: &Self::Variable) {
        self.add_lookup(
            LookupTable::RangeCheckFfHighest(core::marker::PhantomData),
            value,
        );
    }

    fn range_check_abs4bit(&mut self, value: &Self::Variable) {
        self.add_lookup(LookupTable::RangeCheck4Abs, value);
    }

    fn range_check15(&mut self, value: &Self::Variable) {
        self.add_lookup(LookupTable::RangeCheck15, value);
    }

    fn range_check4(&mut self, value: &Self::Variable) {
        self.add_lookup(LookupTable::RangeCheck4, value);
    }

    fn constant(value: F) -> Self::Variable {
        let cst_expr_inner = ConstantExpr::from(ConstantTerm::Literal(value));
        Expr::Atom(ExprInner::Constant(cst_expr_inner))
    }

    /// Extract the bits from the variable `x` between `highest_bit` (excluded)
    /// and `lowest_bit` (included), and store
    /// the result in `position`.
    /// `lowest_bit` becomes the least-significant bit of the resulting value.
    /// The value `x` is expected to be encoded in big-endian
    fn bitmask_be(
        &mut self,
        _x: &Self::Variable,
        _highest_bit: u32,
        _lowest_bit: u32,
        position: Self::Position,
    ) -> Self::Variable {
        // No constraint added. It is supposed that the caller will constraint
        // later the returned variable and/or do a range check.
        Expr::Atom(ExprInner::Cell(Variable {
            col: position,
            row: CurrOrNext::Curr,
        }))
    }
}

impl<F: PrimeField, Ff: PrimeField> Env<F, Ff> {
    fn add_lookup(&mut self, table_id: LookupTable<Ff>, value: &E<F>) {
        let one = ConstantExpr::from(ConstantTerm::Literal(F::one()));
        let lookup = Lookup {
            table_id,
            numerator: Expr::Atom(ExprInner::Constant(one)),
            value: vec![value.clone()],
        };
        self.lookups.entry(table_id).or_default().push(lookup);
    }

    pub fn get_constraints(&self) -> Vec<E<F>> {
        let mut constraints: Vec<E<F>> = vec![];

        let relation_constraints: Vec<E<F>> = self
            .constraints
            .iter()
            .map(|(_, cst)| cst.clone())
            .collect();
        constraints.extend(relation_constraints);

        // @volhovm The numbers here depend on the circuit, so these
        // asserts should be ultimately moved to a higher level
        assert!(self.lookups[&LookupTable::RangeCheck15].len() == (3 * 17 - 1));
        assert!(self.lookups[&LookupTable::RangeCheck4].len() == 20);
        assert!(self.lookups[&LookupTable::RangeCheck4Abs].len() == 6);
        assert!(
            self.lookups[&LookupTable::RangeCheckFfHighest(std::marker::PhantomData)].len() == 1
        );

        let _lookup_constraint = constraint_lookups(&self.lookups);
        // FIXME: it seems the constraints are not correctly checked.
        // Activate lookup constraints after by decommenting the following line
        // constraints.extend(_lookup_constraint);
        constraints
    }
}<|MERGE_RESOLUTION|>--- conflicted
+++ resolved
@@ -12,28 +12,17 @@
     columns::ColumnIndexer, logup::constraint_lookups, serialization::column::SerializationColumn,
 };
 
-<<<<<<< HEAD
-pub struct Env<Fp: PrimeField, Ff: PrimeField> {
-=======
-pub struct Env<F> {
->>>>>>> 9ee0045b
+pub struct Env<F: PrimeField, Ff: PrimeField> {
     /// An indexed set of constraints.
     /// The index can be used to differentiate the constraints used by different
     /// calls to the interpreter function, and let the callers ordered them for
     /// folding for instance.
     pub constraints: Vec<(usize, Expr<ConstantExpr<F>, Column>)>,
     pub constrain_index: usize,
-<<<<<<< HEAD
-    pub lookups: BTreeMap<LookupTable<Ff>, Vec<Lookup<E<Fp>, Ff>>>,
+    pub lookups: BTreeMap<LookupTable<Ff>, Vec<Lookup<E<F>, Ff>>>,
 }
 
-impl<Fp: PrimeField, Ff: PrimeField> Env<Fp, Ff> {
-=======
-    pub lookups: BTreeMap<LookupTable, Vec<Lookup<E<F>>>>,
-}
-
-impl<F: PrimeField> Env<F> {
->>>>>>> 9ee0045b
+impl<F: PrimeField, Ff: PrimeField> Env<F, Ff> {
     pub fn create() -> Self {
         Self {
             constraints: vec![],
