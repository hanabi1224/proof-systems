use crate::{
    lookups::{LookupTableIDs, LookupWitness},
    mvlookup::{LookupProof, LookupTableID},
    witness::Witness,
    MVLookupWitness,
};

use ark_ff::UniformRand;
use rand::thread_rng;

use kimchi::circuits::domains::EvaluationDomains;
use kimchi::circuits::expr::{ColumnEvaluations, ExprError};
use kimchi::curve::KimchiCurve;
use kimchi::proof::PointEvaluations;
use poly_commitment::{commitment::PolyComm, OpenProof};

#[derive(Debug)]
pub struct ProofInputs<const N: usize, G: KimchiCurve, ID: LookupTableID> {
    /// Actual values w_i of the witness columns. "Evaluations" as in
    /// evaluations of polynomial P_w that interpolates w_i.
    pub evaluations: Witness<N, Vec<G::ScalarField>>,
    pub mvlookups: Vec<MVLookupWitness<G::ScalarField, ID>>,
}

// This should be used only for testing purposes.
// It is not only in the test API because it is used at the moment in the
// main.rs. It should be moved to the test API when main.rs is replaced with
// real production code.
impl<const N: usize, G: KimchiCurve> ProofInputs<N, G, LookupTableIDs> {
    pub fn random(domain: EvaluationDomains<G::ScalarField>) -> Self {
        let mut rng = thread_rng();
        let cols: Box<[Vec<G::ScalarField>; N]> = Box::new(std::array::from_fn(|_| {
            (0..domain.d1.size as usize)
                .map(|_| G::ScalarField::rand(&mut rng))
                .collect::<Vec<_>>()
        }));
        ProofInputs {
            evaluations: Witness { cols },
            mvlookups: vec![LookupWitness::<G::ScalarField>::random(domain)],
        }
    }
}

#[derive(Debug, Clone)]
<<<<<<< HEAD
pub struct ProofEvaluations<const N: usize, F, ID: LookupTableID> {
    /// Witness evaluations, including public inputs
    pub(crate) witness_evals: Witness<N, PointEvaluations<F>>,
    /// MVLookup argument evaluations
    pub(crate) mvlookup_evals: Option<LookupProof<PointEvaluations<F>, ID>>,
=======
pub struct ProofEvaluations<const N: usize, F> {
    /// Witness evaluations, including public inputs
    pub(crate) witness_evals: Witness<N, PointEvaluations<F>>,
    /// MVLookup argument evaluations
    pub(crate) mvlookup_evals: Option<LookupProof<PointEvaluations<F>>>,
>>>>>>> 3d5eb7cf
    /// Evaluation of Z_H(ζ) (t_0(X) + ζ^n t_1(X) + ...) at ζω.
    pub(crate) ft_eval1: F,
}

/// The trait ColumnEvaluations is used by the verifier.
/// It will return the evaluation of the corresponding column at the
/// evaluation points coined by the verifier during the protocol.
impl<const N: usize, F: Clone, ID: LookupTableID> ColumnEvaluations<F>
    for ProofEvaluations<N, F, ID>
{
    type Column = crate::columns::Column;

    fn evaluate(&self, col: Self::Column) -> Result<PointEvaluations<F>, ExprError<Self::Column>> {
        let crate::columns::Column::X(i) = col else {
            todo!()
        };
        if i < self.witness_evals.cols.len() {
            Ok(self.witness_evals.cols[i].clone())
        } else {
            panic!("No such column index")
        }
    }
}

#[derive(Debug, Clone)]
pub struct ProofCommitments<const N: usize, G: KimchiCurve, ID: LookupTableID> {
    /// Commitments to the N columns of the circuits, also called the 'witnesses'.
    /// If some columns are considered as public inputs, it is counted in the witness.
    pub(crate) witness_comms: Witness<N, PolyComm<G>>,
    /// Commitments to the polynomials used by the lookup argument.
    /// The values contains the chunked polynomials.
    pub(crate) mvlookup_comms: Option<LookupProof<PolyComm<G>, ID>>,
    /// Commitments to the quotient polynomial.
    /// The value contains the chunked polynomials.
    pub(crate) t_comm: PolyComm<G>,
}

#[derive(Debug, Clone)]
pub struct Proof<const N: usize, G: KimchiCurve, OpeningProof: OpenProof<G>, ID: LookupTableID> {
    pub(crate) proof_comms: ProofCommitments<N, G, ID>,
    pub(crate) proof_evals: ProofEvaluations<N, G::ScalarField, ID>,
    pub(crate) opening_proof: OpeningProof,
}<|MERGE_RESOLUTION|>--- conflicted
+++ resolved
@@ -42,19 +42,11 @@
 }
 
 #[derive(Debug, Clone)]
-<<<<<<< HEAD
 pub struct ProofEvaluations<const N: usize, F, ID: LookupTableID> {
     /// Witness evaluations, including public inputs
     pub(crate) witness_evals: Witness<N, PointEvaluations<F>>,
     /// MVLookup argument evaluations
     pub(crate) mvlookup_evals: Option<LookupProof<PointEvaluations<F>, ID>>,
-=======
-pub struct ProofEvaluations<const N: usize, F> {
-    /// Witness evaluations, including public inputs
-    pub(crate) witness_evals: Witness<N, PointEvaluations<F>>,
-    /// MVLookup argument evaluations
-    pub(crate) mvlookup_evals: Option<LookupProof<PointEvaluations<F>>>,
->>>>>>> 3d5eb7cf
     /// Evaluation of Z_H(ζ) (t_0(X) + ζ^n t_1(X) + ...) at ζω.
     pub(crate) ft_eval1: F,
 }
