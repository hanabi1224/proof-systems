--- conflicted
+++ resolved
@@ -41,11 +41,7 @@
 /// Number of columns
 /// FIXME: we must move it into the subdirectory of the
 /// foreign field addition circuit
-<<<<<<< HEAD
-pub const MSM_FFADD_N_COLUMNS: usize = 3 * N_LIMBS;
-=======
-pub const MSM_FFADD_N_COLUMNS: usize = 4 * LIMBS_NUM;
->>>>>>> 018eec0b
+pub const MSM_FFADD_N_COLUMNS: usize = 4 * N_LIMBS;
 
 /// The native field we are working with.
 pub type Fp = ark_bn254::Fr;
