--- conflicted
+++ resolved
@@ -155,11 +155,7 @@
     let mut constraints = vec![n8_expected - n8, a8_expected - a8, b8_expected - b8];
     constraints.extend(xs.iter().map(crumb));
 
-<<<<<<< HEAD
-    E::combine_constraints(alphas, constraints) * curr_row(Column::Index(GateType::EndomulScalar))
-=======
-    E::combine_constraints(alpha0, constraints) * curr_row(Column::Index(GateType::EndoMulScalar))
->>>>>>> fddad2a6
+    E::combine_constraints(alphas, constraints) * curr_row(Column::Index(GateType::EndoMulScalar))
 }
 
 pub fn witness<F: PrimeField + std::fmt::Display>(
