--- conflicted
+++ resolved
@@ -694,7 +694,7 @@
                 let (instance, witness) = side;
                 let checker = Provider::new(instance.clone(), witness.clone());
                 constraints.iter().for_each(|c| {
-                    checker.check(c);
+                    checker.check(c, domain);
                 });
             };
 
@@ -705,7 +705,7 @@
              fq_sponge: &mut DefaultFqSponge<Parameters, PlonkSpongeConstantsKimchi>| {
                 // Create the folding scheme ignoring selectors
                 let (scheme, final_constraint) =
-                    FoldingScheme::<KeccakConfig>::new(constraints.to_vec(), &srs, domain, &trace);
+                    FoldingScheme::<KeccakConfig>::new(constraints.to_vec(), &srs, domain, &());
 
                 // Fold both sides and check the constraints ignoring the selector columns
                 let fout =
@@ -716,7 +716,7 @@
                 assert_eq!(fout.folded_instance.get_number_of_additional_columns(), 0);
 
                 let checker = ExtendedProvider::new(fout.folded_instance, fout.folded_witness);
-                checker.check(&final_constraint);
+                checker.check(&final_constraint, domain);
             };
 
         let check_decomposable_folding_pair =
@@ -742,7 +742,7 @@
                     fout.folded_instance,
                     fout.folded_witness,
                 );
-                checker.check(&final_constraint);
+                checker.check(&final_constraint, domain);
             };
 
         let check_decomposable_folding =
@@ -758,7 +758,7 @@
                         common_constraints,
                         &srs,
                         domain,
-                        &trace,
+                        &(),
                     );
                 // Subcase A: Check the folded circuit of decomposable folding ignoring selectors (None)
                 check_decomposable_folding_pair(
@@ -791,7 +791,7 @@
                         vec![],
                         &srs,
                         domain,
-                        &trace,
+                        &(),
                     );
                 let left = {
                     let fout = dec_scheme.fold_instance_witness_pair(
@@ -821,7 +821,7 @@
                 };
                 let fout = dec_scheme.fold_instance_witness_pair(left, right, None, fq_sponge);
                 let checker = ExtendedProvider::new(fout.folded_instance, fout.folded_witness);
-                checker.check(&dec_final_constraint);
+                checker.check(&dec_final_constraint, domain);
             };
 
         // HERE STARTS THE TESTING
@@ -834,7 +834,6 @@
         assert_eq!(constraints[&Sponge(Squeeze)].len(), 16);
         assert_eq!(constraints[&Round(0)].len(), 389);
 
-<<<<<<< HEAD
         // Total number of Keccak constraints of degree higher than 2 (should be 0)
         let total_deg_higher_2 = Steps::iter()
             .flat_map(|x| x.into_iter())
@@ -846,30 +845,6 @@
                     .count()
             });
         assert_eq!(total_deg_higher_2, 0);
-=======
-        // A dummy BTreeMap of one constraint to zero to be used in tests
-        let zero_constraints: BTreeMap<Steps, Vec<FoldingCompatibleExpr<KeccakConfig>>> =
-            Steps::iter()
-                .flat_map(|x| x.into_iter())
-                .map(|step| {
-                    (
-                        step,
-                        vec![FoldingCompatibleExpr::<KeccakConfig>::Atom(
-                            FoldingCompatibleExprInner::Constant(Fp::zero()),
-                        )],
-                    )
-                })
-                .collect();
-
-        // Create the decomposable folding scheme reused in some checks
-        let (dec_scheme, dec_final_constraint) = DecomposableFoldingScheme::<KeccakConfig>::new(
-            constraints.clone(),
-            vec![],
-            &srs,
-            domain,
-            &(),
-        );
->>>>>>> e7aef2f0
 
         // Check folding constraints of individual steps ignoring selectors
         for step in Steps::iter().flat_map(|x| x.into_iter()) {
@@ -890,7 +865,6 @@
             let right = keccak_trace[1].to_folding_pair(step, &mut fq_sponge, domain, &srs);
 
             // CASE 0: Check instances satisfy the constraints, without folding them
-<<<<<<< HEAD
             check_instance_satisfy_constraints(&constraints[&step], &left);
             check_instance_satisfy_constraints(&constraints[&step], &right);
 
@@ -901,90 +875,10 @@
             //         to each step, and an empty list of common constraints.
             let pair = (step, left, right);
             check_decomposable_folding(&pair, dummy_constraints(), vec![], Some(0), &mut fq_sponge);
-=======
-            {
-                // Check constraints on Left side
-                let checker = Provider::new(left_instance.clone(), left_witness.clone());
-                constraints[&step].iter().for_each(|c| {
-                    checker.check(c, domain);
-                });
-                // Check constraints on Right side
-                let checker = Provider::new(right_instance.clone(), right_witness.clone());
-                constraints[&step].iter().for_each(|c| {
-                    checker.check(c, domain);
-                });
-            }
-
-            // CASE 1: Check constraints on folded circuit ignoring selectors with `FoldingScheme`
-            {
-                // Create the folding scheme ignoring selectors
-                let (scheme, final_constraint) = FoldingScheme::<KeccakConfig>::new(
-                    constraints[&step].clone(),
-                    &srs,
-                    domain,
-                    &(),
-                );
-                // Fold both sides and check the constraints ignoring the selector columns
-                let (folded_instance, folded_witness) = scheme
-                    .fold_instance_witness_pair(left.clone(), right.clone(), &mut fq_sponge)
-                    .pair();
-
-                // We should always have 0 as the degree of the constraints,
-                // without selectors, are never higher than 2
-                assert_eq!(folded_instance.get_number_of_additional_columns(), 0);
-
-                let checker = ExtendedProvider::new(folded_instance, folded_witness);
-                checker.check(&final_constraint, domain);
-            }
-
-            // CASE 2: Check that `DecomposableFoldingScheme` works when passing the dummy zero constraint
-            //         to each step, and an empty list of common constraints.
-            {
-                let (dummy_scheme, dummy_final_constraint) =
-                    DecomposableFoldingScheme::<KeccakConfig>::new(
-                        zero_constraints.clone(),
-                        vec![],
-                        &srs,
-                        domain,
-                        &(),
-                    );
-                // Subcase A: Check the folded circuit of decomposable folding ignoring selectors (None)
-                {
-                    let (folded_instance, folded_witness) = dummy_scheme
-                        .fold_instance_witness_pair(
-                            left.clone(),
-                            right.clone(),
-                            None,
-                            &mut fq_sponge,
-                        )
-                        .pair();
-                    let checker =
-                        ExtendedProvider::<KeccakConfig>::new(folded_instance, folded_witness);
-                    checker.check(&dummy_final_constraint, domain);
-                }
-
-                // Subcase B: Check the folded circuit of decomposable folding applying selectors (Some)
-                {
-                    let (folded_instance, folded_witness) = dummy_scheme
-                        .fold_instance_witness_pair(
-                            left.clone(),
-                            right.clone(),
-                            Some(step),
-                            &mut fq_sponge,
-                        )
-                        .pair();
-                    // Check the constraints on the folded circuit applying selectors
-                    let checker =
-                        ExtendedProvider::<KeccakConfig>::new(folded_instance, folded_witness);
-                    checker.check(&dummy_final_constraint, domain);
-                }
-            }
->>>>>>> e7aef2f0
 
             // CASE 3: Using a separate `DecomposableFoldingScheme` for each step, check each step
             //         constraints using a dummy BTreeMap of `vec[0]` per-step constraints and
             //         common constraints set to each selector's constraints.
-<<<<<<< HEAD
             check_decomposable_folding(
                 &pair,
                 dummy_constraints(),
@@ -992,54 +886,6 @@
                 Some(0),
                 &mut fq_sponge,
             );
-=======
-            {
-                // Create a different decomposable folding scheme applying selectors with dummy constraints
-                let (dummy_scheme, dummy_final_constraint) =
-                    DecomposableFoldingScheme::<KeccakConfig>::new(
-                        zero_constraints.clone(),
-                        default_trace[step]
-                            .constraints
-                            .iter()
-                            .map(|c| FoldingCompatibleExpr::<KeccakConfig>::from(c.clone()))
-                            .collect(),
-                        &srs,
-                        domain,
-                        &(),
-                    );
-
-                // Subcase A: Check the folded circuit of decomposable folding ignoring selectors (None)
-                {
-                    let (folded_instance, folded_witness) = dummy_scheme
-                        .fold_instance_witness_pair(
-                            left.clone(),
-                            right.clone(),
-                            None,
-                            &mut fq_sponge,
-                        )
-                        .pair();
-                    let checker =
-                        ExtendedProvider::<KeccakConfig>::new(folded_instance, folded_witness);
-                    checker.check(&dummy_final_constraint, domain);
-                }
-
-                // Subcase B: Check the folded circuit of decomposable folding applying selectors (Some)
-                {
-                    let (folded_instance, folded_witness) = dummy_scheme
-                        .fold_instance_witness_pair(
-                            left.clone(),
-                            right.clone(),
-                            Some(step),
-                            &mut fq_sponge,
-                        )
-                        .pair();
-                    // Check the constraints on the folded circuit applying selectors
-                    let checker =
-                        ExtendedProvider::<KeccakConfig>::new(folded_instance, folded_witness);
-                    checker.check(&dummy_final_constraint, domain);
-                }
-            }
->>>>>>> e7aef2f0
 
             // CASE 4: Using the same `DecomposableFoldingScheme` for all steps, initialized with a real
             //         BTreeMap of only the current step, and common constraints set to `vec[]`, check
@@ -1055,7 +901,6 @@
             // CASE 5: Using the same `DecomposableFoldingScheme` for all steps, initialized with a real
             //         BTreeMap of constraints per-step, and common constraints set to `vec[]`, check
             //         the folded circuit
-<<<<<<< HEAD
             check_decomposable_folding(
                 &pair,
                 constraints.clone(),
@@ -1063,82 +908,6 @@
                 Some(151),
                 &mut fq_sponge,
             );
-=======
-            {
-                // Check constraints on independent sides and in decomposable folding scheme
-                {
-                    // Check the folded circuit of decomposable folding ignoring selectors (None)
-                    let (folded_instance, folded_witness) = dec_scheme
-                        .fold_instance_witness_pair(
-                            left.clone(),
-                            right.clone(),
-                            None,
-                            &mut fq_sponge,
-                        )
-                        .pair();
-                    let checker =
-                        ExtendedProvider::<KeccakConfig>::new(folded_instance, folded_witness);
-                    checker.check(&dec_final_constraint, domain);
-
-                    // Check constraints on independent sides and in folded circuit applying selectors
-                    let (folded_instance, folded_witness) = dec_scheme
-                        .fold_instance_witness_pair(left, right, Some(step), &mut fq_sponge)
-                        .pair();
-
-                    // Regression tests on the additional number of columns
-                    // added by quadritization
-                    assert!(folded_instance.get_number_of_additional_columns() == 151);
-
-                    // Check the constraints on the folded circuit applying selectors
-                    let checker =
-                        ExtendedProvider::<KeccakConfig>::new(folded_instance, folded_witness);
-                    checker.check(&dec_final_constraint, domain);
-                }
-            }
-        }
-        // CASE 5: Fold mixed steps together and check the final constraints
-        {
-            // Mix Sponge(Absorb(Only)) and Round(0)
-            let left = {
-                let (folded_l_ins, folded_l_wit) = dec_scheme
-                    .fold_instance_witness_pair(
-                        keccak_trace[0].to_folding_pair(
-                            Sponge(Absorb(Only)),
-                            &mut fq_sponge,
-                            domain,
-                            &srs,
-                        ),
-                        keccak_trace[1].to_folding_pair(
-                            Sponge(Absorb(Only)),
-                            &mut fq_sponge,
-                            domain,
-                            &srs,
-                        ),
-                        Some(Sponge(Absorb(Only))),
-                        &mut fq_sponge,
-                    )
-                    .pair();
-                let checker = ExtendedProvider::<KeccakConfig>::new(folded_l_ins, folded_l_wit);
-                (checker.instance, checker.witness)
-            };
-            let right = {
-                let (folded_r_ins, folded_r_wit) = dec_scheme
-                    .fold_instance_witness_pair(
-                        keccak_trace[0].to_folding_pair(Round(0), &mut fq_sponge, domain, &srs),
-                        keccak_trace[1].to_folding_pair(Round(0), &mut fq_sponge, domain, &srs),
-                        Some(Round(0)),
-                        &mut fq_sponge,
-                    )
-                    .pair();
-                let checker = ExtendedProvider::<KeccakConfig>::new(folded_r_ins, folded_r_wit);
-                (checker.instance, checker.witness)
-            };
-            let (folded_ins, folded_wit) = dec_scheme
-                .fold_instance_witness_pair(left, right, None, &mut fq_sponge)
-                .pair();
-            let checker = ExtendedProvider::new(folded_ins, folded_wit);
-            checker.check(&dec_final_constraint, domain);
->>>>>>> e7aef2f0
         }
         // CASE 6: Fold mixed steps together and check the final constraints
         check_decomposable_folding_mix((Sponge(Absorb(First)), Round(0)), &mut fq_sponge);
