--- conflicted
+++ resolved
@@ -7,20 +7,13 @@
     lookups::Lookup,
     mips::{
         column::{
-<<<<<<< HEAD
             ColumnAlias as Column, MIPS_BYTE_COUNTER_OFF, MIPS_CHUNK_BYTES_LEN,
             MIPS_END_OF_PREIMAGE_OFF, MIPS_HASH_COUNTER_OFF, MIPS_HAS_N_BYTES_OFF,
             MIPS_LENGTH_BYTES_OFF, MIPS_NUM_BYTES_READ_OFF, MIPS_PREIMAGE_BYTES_OFF,
             MIPS_PREIMAGE_CHUNK_OFF,
-=======
-            ColumnAlias as Column, MIPS_BYTE_COUNTER_OFF, MIPS_END_OF_PREIMAGE_OFF,
-            MIPS_HASH_COUNTER_OFF, MIPS_HAS_N_BYTES_OFF, MIPS_NUM_BYTES_READ_OFF,
-            MIPS_PREIMAGE_BYTES_OFF, MIPS_PREIMAGE_CHUNK_OFF,
->>>>>>> 5ae0a2f7
         },
         interpreter::{
-            self, ITypeInstruction, Instruction, InterpreterEnv, JTypeInstruction,
-            RTypeInstruction, MIPS_CHUNK_BYTES_LEN,
+            self, ITypeInstruction, Instruction, InterpreterEnv, JTypeInstruction, RTypeInstruction,
         },
         registers::Registers,
     },
@@ -681,15 +674,9 @@
             // The first 8 bytes of the read preimage are the preimage length,
             // followed by the body of the preimage
             if idx < LENGTH_SIZE {
-<<<<<<< HEAD
                 // Compute the byte index read from the length
                 let len_i = idx % MIPS_CHUNK_BYTES_LEN;
 
-=======
-                // Do nothing for the count of bytes of the preimage.
-                // TODO: do we want to check anything for these bytes as well?
-                // Like length?
->>>>>>> 5ae0a2f7
                 let length_byte = u64::to_be_bytes(preimage_len as u64)[idx];
 
                 // Write the individual byte of the length to the witness
