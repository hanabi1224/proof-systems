name: CI

on:
  workflow_dispatch:
  pull_request:

concurrency:
  group: ${{ github.ref }}
  cancel-in-progress: true

env:
  # https://doc.rust-lang.org/cargo/reference/profiles.html#release
  RUSTFLAGS: -Coverflow-checks=y -Cdebug-assertions=y
  # https://doc.rust-lang.org/cargo/reference/profiles.html#incremental
  CARGO_INCREMENTAL: 1
  # https://nexte.st/book/pre-built-binaries.html#using-nextest-in-github-actions
  CARGO_TERM_COLOR: always
  # 30 MB of stack for Keccak tests
  RUST_MIN_STACK: 31457280

jobs:
  run_mdbook:
    name: Building MDBook
    runs-on: ubuntu-latest
    strategy:
      matrix:
        rust_toolchain_version: ["1.72"]
    steps:
      - name: Checkout repository
        uses: actions/checkout@v4
        with:
          submodules: recursive

      - name: Use shared Rust toolchain setting up steps
        uses: ./.github/actions/toolchain-shared
        with:
          rust_toolchain_version: ${{ matrix.rust_toolchain_version }}

      - name: Build the mdbook
        run: |
          cd book
          make deps
          make build

  run_formatting:
    name: Formatting
    runs-on: ubuntu-latest
    strategy:
      matrix:
        rust_toolchain_version: ["nightly"]
    steps:
      - name: Checkout repository
        uses: actions/checkout@v4
        with:
          submodules: recursive

      - name: Use shared Rust toolchain setting up steps
        uses: ./.github/actions/toolchain-shared
        with:
          rust_toolchain_version: ${{ matrix.rust_toolchain_version }}

      - name: Run cargo fmt
        run: |
          make format

  run_checks:
    name: Run checks and tests
    # We run only one of the matrix options on the toffee `hetzner-1` self-hosted GitHub runner.
    # Only in this configuration we enable tests with the code coverage data gathering.
    # runs-on: [hetzner-proof-systems-runners-group-1]
    runs-on: ${{ matrix.rust_toolchain_version == '1.74' && 'hetzner-1' || 'ubuntu-latest' }}
    env:
      RUST_TOOLCHAIN_COVERAGE_VERSION: "1.74"
    strategy:
      matrix:
        rust_toolchain_version: ["1.71", "1.72", "1.73", "1.74"]
        # FIXME: currently not available for 5.0.0.
        # It might be related to boxroot dependency, and we would need to bump
        # up the ocaml-rs dependency
        ocaml_version: ["4.14"]
<<<<<<< HEAD
        os: ["ubuntu-latest"]
        node: [20]
=======
>>>>>>> f0c32605
    steps:
      - name: Checkout repository
        uses: actions/checkout@v4
        with:
          submodules: recursive

      - name: Set up NodeJS
        uses: actions/setup-node@v4
        with:
          node-version: ${{ matrix.node }}

      - name: Use shared Rust toolchain setting up steps
        uses: ./.github/actions/toolchain-shared
        with:
          rust_toolchain_version: ${{ matrix.rust_toolchain_version }}

      - name: Apply the Rust smart cacheing
        uses: Swatinem/rust-cache@v2

      - name: Use shared OCaml setting up steps
        uses: ./.github/actions/ocaml-shared
        with:
          ocaml_version: ${{ matrix.ocaml_version }}

      - name: Install markdownlint
        run: |
          # FIXME: 0.39.0 makes the CI fail
          npm install -g markdownlint-cli@0.38.0

      #
      # Doc & Spec
      #

      - name: Install cargo-spec for specifications
        run: |
          eval $(opam env)
          cargo install --locked cargo-spec

      - name: Build the kimchi specification
        run: |
          cd book/specifications/kimchi
          make build

      - name: Build the polynomial commitment specification
        run: |
          cd book/specifications/poly-commitment
          make build

      - name: Check that up-to-date specification is checked in
        run: |
          git diff --exit-code ":(exclude)rust-toolchain"

      - name: Build cargo docs
        run: |
          eval $(opam env)
          make generate-doc

      #
      # Coding guidelines
      #

      - name: Lint (clippy)
        run: |
          eval $(opam env)
          make lint

      #
      # Build
      #

      - name: Ensure that everything builds
        run: |
          eval $(opam env)
          make

      #
      # Tests
      #

      - name: Install test dependencies
        run: |
          make install-test-deps

      - name: Doc tests
        if: ${{ matrix.rust_toolchain_version != env.RUST_TOOLCHAIN_COVERAGE_VERSION }}
        run: |
          eval $(opam env)
          make test-doc

      - name: Run non-heavy tests without the code coverage
        if: ${{ matrix.rust_toolchain_version != env.RUST_TOOLCHAIN_COVERAGE_VERSION }}
        run: |
          eval $(opam env)
          make nextest

      - name: Run non-heavy tests with the code coverage
        if: ${{ matrix.rust_toolchain_version == env.RUST_TOOLCHAIN_COVERAGE_VERSION }}
        run: |
          eval $(opam env)
          make nextest-with-coverage
          make test-doc-with-coverage
          make generate-test-coverage-report

      - name: Use shared code coverage summary
        if: ${{ matrix.rust_toolchain_version == env.RUST_TOOLCHAIN_COVERAGE_VERSION }}
        uses: ./.github/actions/coverage-summary-shared

      - name: Use shared Codecov reporting steps
        if: ${{ matrix.rust_toolchain_version == env.RUST_TOOLCHAIN_COVERAGE_VERSION }}
        uses: ./.github/actions/codecov-shared
        with:
          token: ${{ secrets.CODECOV_TOKEN }}<|MERGE_RESOLUTION|>--- conflicted
+++ resolved
@@ -78,11 +78,6 @@
         # It might be related to boxroot dependency, and we would need to bump
         # up the ocaml-rs dependency
         ocaml_version: ["4.14"]
-<<<<<<< HEAD
-        os: ["ubuntu-latest"]
-        node: [20]
-=======
->>>>>>> f0c32605
     steps:
       - name: Checkout repository
         uses: actions/checkout@v4
